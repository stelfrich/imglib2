--- conflicted
+++ resolved
@@ -81,24 +81,14 @@
 	}
 
 	@Test
-<<<<<<< HEAD
-	public void test2() {
-		double[] extents = new double[] { 5, 10, 20 };
-		double[] temp = new double[extents.length];
-		CalibratedAxis axis0 = new DefaultCalibratedAxis(Axes.TIME, "froop", 1);
-		CalibratedAxis axis1 = new DefaultCalibratedAxis(Axes.X, "orp", 3);
-		CalibratedAxis axis2 =
-			new DefaultCalibratedAxis(Axes.CHANNEL, "smump", 5);
-=======
 	public void testExtentsAxisArrayConstructor() {
 		final double[] extents = new double[] { 5, 10, 20 };
 		final double[] temp = new double[extents.length];
 		final CalibratedAxis axis0 =
-			new DefaultLinearAxis(Axes.LIFETIME, "froop", 1);
-		final CalibratedAxis axis1 = new DefaultLinearAxis(Axes.PHASE, "orp", 3);
+			new DefaultLinearAxis(Axes.TIME, "froop", 1);
+		final CalibratedAxis axis1 = new DefaultLinearAxis(Axes.X, "orp", 3);
 		final CalibratedAxis axis2 =
-			new DefaultLinearAxis(Axes.POLARIZATION, "smump", 5);
->>>>>>> 248bd792
+			new DefaultLinearAxis(Axes.CHANNEL, "smump", 5);
 		interval = new DefaultCalibratedRealInterval(extents, axis0, axis1, axis2);
 		assertEquals(extents.length, interval.numDimensions());
 		interval.realMin(temp);
@@ -107,33 +97,18 @@
 		assertArrayEquals(new double[] { 5, 10, 20 }, temp, 0);
 		final CalibratedAxis[] axes = new CalibratedAxis[extents.length];
 		interval.axes(axes);
-<<<<<<< HEAD
-		for (CalibratedAxis axis : axes) {
-			assertNotNull(axis);
-		}
+		assertSame(axis0, axes[0]);
+		assertSame(axis1, axes[1]);
+		assertSame(axis2, axes[2]);
 		assertEquals(Axes.TIME, interval.axis(0).type());
 		assertEquals(Axes.X, interval.axis(1).type());
 		assertEquals(Axes.CHANNEL, interval.axis(2).type());
-		assertEquals("froop", interval.unit(0));
-		assertEquals("orp", interval.unit(1));
-		assertEquals("smump", interval.unit(2));
-		assertEquals(1, interval.calibration(0), 0);
-		assertEquals(3, interval.calibration(1), 0);
-		assertEquals(5, interval.calibration(2), 0);
-=======
-		assertSame(axis0, axes[0]);
-		assertSame(axis1, axes[1]);
-		assertSame(axis2, axes[2]);
-		assertEquals(Axes.LIFETIME, interval.axis(0).type());
-		assertEquals(Axes.PHASE, interval.axis(1).type());
-		assertEquals(Axes.POLARIZATION, interval.axis(2).type());
 		assertEquals("froop", interval.axis(0).unit());
 		assertEquals("orp", interval.axis(1).unit());
 		assertEquals("smump", interval.axis(2).unit());
 		assertEquals(1, interval.averageScale(0), 0);
 		assertEquals(3, interval.averageScale(1), 0);
 		assertEquals(5, interval.averageScale(2), 0);
->>>>>>> 248bd792
 	}
 
 }