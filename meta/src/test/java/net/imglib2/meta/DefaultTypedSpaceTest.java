/*
 * #%L
 * ImgLib2: a general-purpose, multidimensional image processing library.
 * %%
 * Copyright (C) 2009 - 2013 Stephan Preibisch, Tobias Pietzsch, Barry DeZonia,
 * Stephan Saalfeld, Albert Cardona, Curtis Rueden, Christian Dietz, Jean-Yves
 * Tinevez, Johannes Schindelin, Lee Kamentsky, Larry Lindsey, Grant Harris,
 * Mark Hiner, Aivar Grislis, Martin Horn, Nick Perry, Michael Zinsmaier,
 * Steffen Jaensch, Jan Funke, Mark Longair, and Dimiter Prodanov.
 * %%
 * Redistribution and use in source and binary forms, with or without
 * modification, are permitted provided that the following conditions are met:
 * 
 * 1. Redistributions of source code must retain the above copyright notice,
 *    this list of conditions and the following disclaimer.
 * 2. Redistributions in binary form must reproduce the above copyright notice,
 *    this list of conditions and the following disclaimer in the documentation
 *    and/or other materials provided with the distribution.
 * 
 * THIS SOFTWARE IS PROVIDED BY THE COPYRIGHT HOLDERS AND CONTRIBUTORS "AS IS"
 * AND ANY EXPRESS OR IMPLIED WARRANTIES, INCLUDING, BUT NOT LIMITED TO, THE
 * IMPLIED WARRANTIES OF MERCHANTABILITY AND FITNESS FOR A PARTICULAR PURPOSE
 * ARE DISCLAIMED. IN NO EVENT SHALL THE COPYRIGHT HOLDERS OR CONTRIBUTORS BE
 * LIABLE FOR ANY DIRECT, INDIRECT, INCIDENTAL, SPECIAL, EXEMPLARY, OR
 * CONSEQUENTIAL DAMAGES (INCLUDING, BUT NOT LIMITED TO, PROCUREMENT OF
 * SUBSTITUTE GOODS OR SERVICES; LOSS OF USE, DATA, OR PROFITS; OR BUSINESS
 * INTERRUPTION) HOWEVER CAUSED AND ON ANY THEORY OF LIABILITY, WHETHER IN
 * CONTRACT, STRICT LIABILITY, OR TORT (INCLUDING NEGLIGENCE OR OTHERWISE)
 * ARISING IN ANY WAY OUT OF THE USE OF THIS SOFTWARE, EVEN IF ADVISED OF THE
 * POSSIBILITY OF SUCH DAMAGE.
 * 
 * The views and conclusions contained in the software and documentation are
 * those of the authors and should not be interpreted as representing official
 * policies, either expressed or implied, of any organization.
 * #L%
 */

package net.imglib2.meta;

import static org.junit.Assert.assertEquals;

import org.junit.Test;

/**
 * Tests {@link DefaultTypedSpace}.
 * 
 * @author Barry DeZonia
 */
public class DefaultTypedSpaceTest extends AbstractMetaTest {

	private DefaultTypedSpace space;

	@Test
	public void test1() {
		space = new DefaultTypedSpace(3);
<<<<<<< HEAD
		assertTrue(space.axis(0).type() instanceof DefaultAxisType);
		assertTrue(space.axis(1).type() instanceof DefaultAxisType);
		assertTrue(space.axis(2).type() instanceof DefaultAxisType);
=======
		assertUnknown(space.axis(0));
		assertUnknown(space.axis(1));
		assertUnknown(space.axis(2));
>>>>>>> 248bd792
		space.axis(0).setType(Axes.CHANNEL);
		space.axis(1).setType(Axes.Z);
		space.axis(2).setType(Axes.TIME);
		assertEquals(Axes.CHANNEL, space.axis(0).type());
		assertEquals(Axes.Z, space.axis(1).type());
		assertEquals(Axes.TIME, space.axis(2).type());
	}

	@Test
	public void test2() {
<<<<<<< HEAD
		TypedAxis axis0 = new DefaultTypedAxis(Axes.CHANNEL);
		TypedAxis axis1 = new DefaultTypedAxis(Axes.Y);
=======
		final TypedAxis axis0 = new DefaultTypedAxis(Axes.CHANNEL);
		final TypedAxis axis1 = new DefaultTypedAxis(Axes.FREQUENCY);
>>>>>>> 248bd792
		space = new DefaultTypedSpace(axis0, axis1);
		assertEquals(Axes.CHANNEL, space.axis(0).type());
		assertEquals(Axes.Y, space.axis(1).type());
		space.axis(0).setType(Axes.CHANNEL);
		space.axis(1).setType(Axes.Z);
		assertEquals(Axes.CHANNEL, space.axis(0).type());
		assertEquals(Axes.Z, space.axis(1).type());
	}

}<|MERGE_RESOLUTION|>--- conflicted
+++ resolved
@@ -53,15 +53,9 @@
 	@Test
 	public void test1() {
 		space = new DefaultTypedSpace(3);
-<<<<<<< HEAD
-		assertTrue(space.axis(0).type() instanceof DefaultAxisType);
-		assertTrue(space.axis(1).type() instanceof DefaultAxisType);
-		assertTrue(space.axis(2).type() instanceof DefaultAxisType);
-=======
 		assertUnknown(space.axis(0));
 		assertUnknown(space.axis(1));
 		assertUnknown(space.axis(2));
->>>>>>> 248bd792
 		space.axis(0).setType(Axes.CHANNEL);
 		space.axis(1).setType(Axes.Z);
 		space.axis(2).setType(Axes.TIME);
@@ -72,13 +66,8 @@
 
 	@Test
 	public void test2() {
-<<<<<<< HEAD
-		TypedAxis axis0 = new DefaultTypedAxis(Axes.CHANNEL);
-		TypedAxis axis1 = new DefaultTypedAxis(Axes.Y);
-=======
 		final TypedAxis axis0 = new DefaultTypedAxis(Axes.CHANNEL);
-		final TypedAxis axis1 = new DefaultTypedAxis(Axes.FREQUENCY);
->>>>>>> 248bd792
+		final TypedAxis axis1 = new DefaultTypedAxis(Axes.Y);
 		space = new DefaultTypedSpace(axis0, axis1);
 		assertEquals(Axes.CHANNEL, space.axis(0).type());
 		assertEquals(Axes.Y, space.axis(1).type());
