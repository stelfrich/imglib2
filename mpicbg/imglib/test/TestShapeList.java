--- conflicted
+++ resolved
@@ -52,12 +52,8 @@
 		shapeListImage.getDisplay().setMinMax();
 		final ImagePlus shapeListImp = ImageJFunctions.displayAsVirtualStack( shapeListImage );
 		shapeListImp.show();
-<<<<<<< HEAD
-		shapeListImp.getProcessor().setMinAndMax( 0, 255 );
-=======
 		//shapeListImp.getProcessor().setMinAndMax( 0, 255 );
 		//shapeListImp.updateAndDraw();
->>>>>>> 1d3c8959
 		/* ----------------------------------------------------------------- */
 
 
@@ -79,12 +75,8 @@
 		arrayImage.getDisplay().setMinMax();
 		final ImagePlus arrayImp = ImageJFunctions.displayAsVirtualStack( arrayImage );
 		arrayImp.show();
-<<<<<<< HEAD
-		arrayImp.getProcessor().setMinAndMax( 0, 255 );
-=======
 		//arrayImp.getProcessor().setMinAndMax( 0, 255 );
 		//arrayImp.updateAndDraw();
->>>>>>> 1d3c8959
 		/* ----------------------------------------------------------------- */
 
 		
@@ -130,12 +122,8 @@
 		cellImage.getDisplay().setMinMax();
 		final ImagePlus cellImp = ImageJFunctions.displayAsVirtualStack( cellImage );
 		cellImp.show();
-<<<<<<< HEAD
-		cellImp.getProcessor().setMinAndMax( 0, 255 );
-=======
 		//cellImp.getProcessor().setMinAndMax( 0, 255 );
 		//cellImp.updateAndDraw();
->>>>>>> 1d3c8959
 		/* ----------------------------------------------------------------- */
 
 		
