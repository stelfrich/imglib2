/*
 * #%L
 * ImgLib2: a general-purpose, multidimensional image processing library.
 * %%
 * Copyright (C) 2009 - 2014 Stephan Preibisch, Tobias Pietzsch, Barry DeZonia,
 * Stephan Saalfeld, Albert Cardona, Curtis Rueden, Christian Dietz, Jean-Yves
 * Tinevez, Johannes Schindelin, Lee Kamentsky, Larry Lindsey, Grant Harris,
 * Mark Hiner, Aivar Grislis, Martin Horn, Nick Perry, Michael Zinsmaier,
 * Steffen Jaensch, Jan Funke, Mark Longair, and Dimiter Prodanov.
 * %%
 * Redistribution and use in source and binary forms, with or without
 * modification, are permitted provided that the following conditions are met:
 * 
 * 1. Redistributions of source code must retain the above copyright notice,
 *    this list of conditions and the following disclaimer.
 * 2. Redistributions in binary form must reproduce the above copyright notice,
 *    this list of conditions and the following disclaimer in the documentation
 *    and/or other materials provided with the distribution.
 * 
 * THIS SOFTWARE IS PROVIDED BY THE COPYRIGHT HOLDERS AND CONTRIBUTORS "AS IS"
 * AND ANY EXPRESS OR IMPLIED WARRANTIES, INCLUDING, BUT NOT LIMITED TO, THE
 * IMPLIED WARRANTIES OF MERCHANTABILITY AND FITNESS FOR A PARTICULAR PURPOSE
 * ARE DISCLAIMED. IN NO EVENT SHALL THE COPYRIGHT HOLDERS OR CONTRIBUTORS BE
 * LIABLE FOR ANY DIRECT, INDIRECT, INCIDENTAL, SPECIAL, EXEMPLARY, OR
 * CONSEQUENTIAL DAMAGES (INCLUDING, BUT NOT LIMITED TO, PROCUREMENT OF
 * SUBSTITUTE GOODS OR SERVICES; LOSS OF USE, DATA, OR PROFITS; OR BUSINESS
 * INTERRUPTION) HOWEVER CAUSED AND ON ANY THEORY OF LIABILITY, WHETHER IN
 * CONTRACT, STRICT LIABILITY, OR TORT (INCLUDING NEGLIGENCE OR OTHERWISE)
 * ARISING IN ANY WAY OUT OF THE USE OF THIS SOFTWARE, EVEN IF ADVISED OF THE
 * POSSIBILITY OF SUCH DAMAGE.
 * #L%
 */

package net.imglib2.algorithm.componenttree.pixellist;

import java.util.ArrayList;
import java.util.Collections;
import java.util.Comparator;
import java.util.Iterator;
import java.util.Set;

import net.imglib2.RandomAccessibleInterval;
import net.imglib2.algorithm.componenttree.BuildComponentTree;
import net.imglib2.algorithm.componenttree.ComponentTree;
import net.imglib2.algorithm.componenttree.PartialComponent;
import net.imglib2.img.ImgFactory;
import net.imglib2.img.array.ArrayImgFactory;
import net.imglib2.img.cell.CellImgFactory;
import net.imglib2.type.Type;
import net.imglib2.type.numeric.RealType;
import net.imglib2.type.numeric.integer.LongType;
import net.imglib2.util.Util;

/**
 * Component tree of an image stored as a tree of {@link PixelListComponent}s.
 * This class is used both to represent and build the tree.
 *
 * <p>
 * <strong>TODO</strong> Add support for non-zero-min RandomAccessibleIntervals.
 * (Currently, we assume that the input image is a <em>zero-min</em> interval.)
 * </p>
 *
 * @param <T>
 *            value type of the input image.
 *
 * @author Tobias Pietzsch
 */
public final class PixelListComponentTree< T extends Type< T > > implements ComponentTree< PixelListComponent< T > >, Iterable< PixelListComponent< T > >, PartialComponent.Handler< PixelListPartialComponent< T > >
{
	/**
	 * Build a component tree from an input image. Calls
	 * {@link #buildComponentTree(RandomAccessibleInterval, RealType, ImgFactory, boolean)}
	 * using an {@link ArrayImgFactory} or {@link CellImgFactory} depending on
	 * input image size.
	 *
	 * @param input
	 *            the input image.
	 * @param type
	 *            a variable of the input image type.
	 * @param darkToBright
	 *            whether to apply thresholds from dark to bright (true) or
	 *            bright to dark (false)
	 * @return component tree of the image.
	 */
	public static < T extends RealType< T > > PixelListComponentTree< T > buildComponentTree( final RandomAccessibleInterval< T > input, final T type, final boolean darkToBright )
	{
<<<<<<< HEAD
		final int numDimensions = input.numDimensions();
		long size = 1;
		for ( int d = 0; d < numDimensions; ++d )
			size *= input.dimension( d );
		if( size > Integer.MAX_VALUE ) {
			int cellSize = ( int ) Math.pow( Math.round( Integer.MAX_VALUE / new LongType().getEntitiesPerPixel().getRatio() ), 1.0 / numDimensions );
			return buildComponentTree( input, type, new CellImgFactory< LongType >( cellSize ), darkToBright );
		}
		return buildComponentTree( input, type, new ArrayImgFactory< LongType >(), darkToBright );
=======
		final ImgFactory< LongType > factory = Util.getArrayOrCellImgFactory( input, new LongType() );
		return buildComponentTree( input, type, factory, darkToBright );
>>>>>>> 01369d6b
	}

	/**
	 * Build a component tree from an input image.
	 *
	 * @param input
	 *            the input image.
	 * @param type
	 *            a variable of the input image type.
	 * @param imgFactory
	 *            used for creating the {@link PixelList} image {@see
	 *            PixelListComponentGenerator}.
	 * @param darkToBright
	 *            whether to apply thresholds from dark to bright (true) or
	 *            bright to dark (false)
	 * @return component tree of the image.
	 */
	public static < T extends RealType< T > > PixelListComponentTree< T > buildComponentTree( final RandomAccessibleInterval< T > input, final T type, final ImgFactory< LongType > imgFactory, final boolean darkToBright )
	{
		final T max = type.createVariable();
		max.setReal( darkToBright ? type.getMaxValue() : type.getMinValue() );
		final PixelListPartialComponentGenerator< T > generator = new PixelListPartialComponentGenerator< T >( max, input, imgFactory );
		final PixelListComponentTree< T > tree = new PixelListComponentTree< T >();
		BuildComponentTree.buildComponentTree( input, generator, tree, darkToBright );
		return tree;
	}

	/**
	 * Build a component tree from an input image. Calls
	 * {@link #buildComponentTree(RandomAccessibleInterval, Type, Comparator, ImgFactory)}
	 * using an {@link ArrayImgFactory} or {@link CellImgFactory} depending on
	 * input image size.
	 *
	 * @param input
	 *            the input image.
	 * @param maxValue
	 *            a value (e.g., grey-level) greater than any occurring in the
	 *            input image.
	 * @param comparator
	 *            determines ordering of threshold values.
	 * @return component tree of the image.
	 */
	public static < T extends Type< T > > PixelListComponentTree< T > buildComponentTree( final RandomAccessibleInterval< T > input, final T maxValue, final Comparator< T > comparator )
	{
<<<<<<< HEAD
		final int numDimensions = input.numDimensions();
		long size = 1;
		for ( int d = 0; d < numDimensions; ++d )
			size *= input.dimension( d );
		if( size > Integer.MAX_VALUE ) {
			int cellSize = ( int ) Math.pow( Math.round( Integer.MAX_VALUE / new LongType().getEntitiesPerPixel().getRatio() ), 1.0 / numDimensions );
			return buildComponentTree( input, maxValue, comparator, new CellImgFactory< LongType >( cellSize ) );
		}
		return buildComponentTree( input, maxValue, comparator, new ArrayImgFactory< LongType >() );
=======
		final ImgFactory< LongType > factory = Util.getArrayOrCellImgFactory( input, new LongType() );
		return buildComponentTree( input, maxValue, comparator, factory );
>>>>>>> 01369d6b
	}

	/**
	 * Build a component tree from an input image.
	 *
	 * @param input
	 *            the input image.
	 * @param maxValue
	 *            a value (e.g., grey-level) greater than any occurring in the
	 *            input image.
	 * @param comparator
	 *            determines ordering of threshold values.
	 * @param imgFactory
	 *            used for creating the {@link PixelList} image {@see
	 *            PixelListComponentGenerator}.
	 * @return component tree of the image.
	 */
	public static < T extends Type< T > > PixelListComponentTree< T > buildComponentTree( final RandomAccessibleInterval< T > input, final T maxValue, final Comparator< T > comparator, final ImgFactory< LongType > imgFactory )
	{
		final PixelListPartialComponentGenerator< T > generator = new PixelListPartialComponentGenerator< T >( maxValue, input, imgFactory );
		final PixelListComponentTree< T > tree = new PixelListComponentTree< T >();
		BuildComponentTree.buildComponentTree( input, generator, tree, comparator );
		return tree;
	}

	private PixelListComponent< T > root;

	private final ArrayList< PixelListComponent< T > > nodes;

	private PixelListComponentTree()
	{
		root = null;
		nodes = new ArrayList< PixelListComponent< T > >();
	}

	@Override
	public void emit( final PixelListPartialComponent< T > partialComponent )
	{
		final PixelListComponent< T > component = new PixelListComponent< T >( partialComponent );
		root = component;
		nodes.add( component );
	}

	/**
	 * Returns an iterator over all connected components in the tree.
	 *
	 * @return iterator over all connected components in the tree.
	 */
	@Override
	public Iterator< PixelListComponent< T > > iterator()
	{
		return nodes.iterator();
	}

	/**
	 * Get the root component.
	 *
	 * @return root component.
	 */
	@Override
	public PixelListComponent< T > root()
	{
		return root;
	}

	/**
	 * Get the root component.
	 *
	 * @return a singleton set containing the root component.
	 */
	@Override
	public Set< PixelListComponent< T > > roots()
	{
		return Collections.singleton( root );
	}
}<|MERGE_RESOLUTION|>--- conflicted
+++ resolved
@@ -84,20 +84,8 @@
 	 */
 	public static < T extends RealType< T > > PixelListComponentTree< T > buildComponentTree( final RandomAccessibleInterval< T > input, final T type, final boolean darkToBright )
 	{
-<<<<<<< HEAD
-		final int numDimensions = input.numDimensions();
-		long size = 1;
-		for ( int d = 0; d < numDimensions; ++d )
-			size *= input.dimension( d );
-		if( size > Integer.MAX_VALUE ) {
-			int cellSize = ( int ) Math.pow( Math.round( Integer.MAX_VALUE / new LongType().getEntitiesPerPixel().getRatio() ), 1.0 / numDimensions );
-			return buildComponentTree( input, type, new CellImgFactory< LongType >( cellSize ), darkToBright );
-		}
-		return buildComponentTree( input, type, new ArrayImgFactory< LongType >(), darkToBright );
-=======
 		final ImgFactory< LongType > factory = Util.getArrayOrCellImgFactory( input, new LongType() );
 		return buildComponentTree( input, type, factory, darkToBright );
->>>>>>> 01369d6b
 	}
 
 	/**
@@ -142,20 +130,8 @@
 	 */
 	public static < T extends Type< T > > PixelListComponentTree< T > buildComponentTree( final RandomAccessibleInterval< T > input, final T maxValue, final Comparator< T > comparator )
 	{
-<<<<<<< HEAD
-		final int numDimensions = input.numDimensions();
-		long size = 1;
-		for ( int d = 0; d < numDimensions; ++d )
-			size *= input.dimension( d );
-		if( size > Integer.MAX_VALUE ) {
-			int cellSize = ( int ) Math.pow( Math.round( Integer.MAX_VALUE / new LongType().getEntitiesPerPixel().getRatio() ), 1.0 / numDimensions );
-			return buildComponentTree( input, maxValue, comparator, new CellImgFactory< LongType >( cellSize ) );
-		}
-		return buildComponentTree( input, maxValue, comparator, new ArrayImgFactory< LongType >() );
-=======
 		final ImgFactory< LongType > factory = Util.getArrayOrCellImgFactory( input, new LongType() );
 		return buildComponentTree( input, maxValue, comparator, factory );
->>>>>>> 01369d6b
 	}
 
 	/**
