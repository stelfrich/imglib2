/*
 * #%L
 * ImgLib2: a general-purpose, multidimensional image processing library.
 * %%
 * Copyright (C) 2009 - 2014 Stephan Preibisch, Tobias Pietzsch, Barry DeZonia,
 * Stephan Saalfeld, Albert Cardona, Curtis Rueden, Christian Dietz, Jean-Yves
 * Tinevez, Johannes Schindelin, Lee Kamentsky, Larry Lindsey, Grant Harris,
 * Mark Hiner, Aivar Grislis, Martin Horn, Nick Perry, Michael Zinsmaier,
 * Steffen Jaensch, Jan Funke, Mark Longair, and Dimiter Prodanov.
 * %%
 * Redistribution and use in source and binary forms, with or without
 * modification, are permitted provided that the following conditions are met:
 * 
 * 1. Redistributions of source code must retain the above copyright notice,
 *    this list of conditions and the following disclaimer.
 * 2. Redistributions in binary form must reproduce the above copyright notice,
 *    this list of conditions and the following disclaimer in the documentation
 *    and/or other materials provided with the distribution.
 * 
 * THIS SOFTWARE IS PROVIDED BY THE COPYRIGHT HOLDERS AND CONTRIBUTORS "AS IS"
 * AND ANY EXPRESS OR IMPLIED WARRANTIES, INCLUDING, BUT NOT LIMITED TO, THE
 * IMPLIED WARRANTIES OF MERCHANTABILITY AND FITNESS FOR A PARTICULAR PURPOSE
 * ARE DISCLAIMED. IN NO EVENT SHALL THE COPYRIGHT HOLDERS OR CONTRIBUTORS BE
 * LIABLE FOR ANY DIRECT, INDIRECT, INCIDENTAL, SPECIAL, EXEMPLARY, OR
 * CONSEQUENTIAL DAMAGES (INCLUDING, BUT NOT LIMITED TO, PROCUREMENT OF
 * SUBSTITUTE GOODS OR SERVICES; LOSS OF USE, DATA, OR PROFITS; OR BUSINESS
 * INTERRUPTION) HOWEVER CAUSED AND ON ANY THEORY OF LIABILITY, WHETHER IN
 * CONTRACT, STRICT LIABILITY, OR TORT (INCLUDING NEGLIGENCE OR OTHERWISE)
 * ARISING IN ANY WAY OUT OF THE USE OF THIS SOFTWARE, EVEN IF ADVISED OF THE
 * POSSIBILITY OF SUCH DAMAGE.
 * #L%
 */

package tests.labeling;

import static org.junit.Assert.assertEquals;
import static org.junit.Assert.assertTrue;

import java.util.List;

import net.imglib2.Cursor;
import net.imglib2.algorithm.labeling.AllConnectedComponents;
import net.imglib2.algorithm.labeling.Watershed;
import net.imglib2.img.NativeImg;
import net.imglib2.img.array.ArrayImgFactory;
import net.imglib2.img.basictypeaccess.IntAccess;
import net.imglib2.labeling.LabelingType;
import net.imglib2.labeling.NativeImgLabeling;
import net.imglib2.type.numeric.integer.IntType;
import net.imglib2.util.Fraction;

import org.junit.Test;

/**
 * TODO
 * 
 * @author Lee Kamentsky
 */
public class WatershedTest
{
	private void testSeededCase2D( final int[][] image, final int[][] seeds, final int[][] expected, long[][] structuringElement, final int background )
	{
<<<<<<< HEAD
		long[] imageDimensions = new long[] { image.length, image[ 0 ].length };
		long[] seedDimensions = new long[] { seeds.length, seeds[ 0 ].length };
		long[] outputDimensions = new long[] { expected.length, expected[ 0 ].length };
		NativeImgLabeling< Integer, IntType > seedLabeling = new NativeImgLabeling< Integer, IntType >( new ArrayImgFactory< IntType >().create( seedDimensions, new IntType() ) );
		NativeImgLabeling< Integer, IntType > outputLabeling = new NativeImgLabeling< Integer, IntType >( new ArrayImgFactory< IntType >().create( outputDimensions, new IntType() ) );
		NativeImg< IntType, ? extends IntAccess > imageImage = new ArrayImgFactory< IntType >().createIntInstance( imageDimensions, new Fraction() );
=======
		final long[] imageDimensions = new long[] { image.length, image[ 0 ].length };
		final long[] seedDimensions = new long[] { seeds.length, seeds[ 0 ].length };
		final long[] outputDimensions = new long[] { expected.length, expected[ 0 ].length };
		final NativeImgLabeling< Integer, IntType > seedLabeling = new NativeImgLabeling< Integer, IntType >( new ArrayImgFactory< IntType >().create( seedDimensions, new IntType() ) );
		final NativeImgLabeling< Integer, IntType > outputLabeling = new NativeImgLabeling< Integer, IntType >( new ArrayImgFactory< IntType >().create( outputDimensions, new IntType() ) );
		final NativeImg< IntType, ? extends IntAccess > imageImage = new ArrayImgFactory< IntType >().createIntInstance( imageDimensions, 1 );
>>>>>>> 01369d6b
		imageImage.setLinkedType( new IntType( imageImage ) );
		/*
		 * Fill the image.
		 */
		final Cursor< IntType > ic = imageImage.localizingCursor();
		final int[] position = new int[ imageImage.numDimensions() ];
		while ( ic.hasNext() )
		{
			final IntType t = ic.next();
			ic.localize( position );
			t.set( image[ position[ 0 ] ][ position[ 1 ] ] );
		}
		/*
		 * Fill the seeded image
		 */
		final Cursor< LabelingType< Integer >> sc = seedLabeling.localizingCursor();
		while ( sc.hasNext() )
		{
			final LabelingType< Integer > t = sc.next();
			sc.localize( position );
			final int seedLabel = seeds[ position[ 0 ] ][ position[ 1 ] ];
			if ( seedLabel == background )
				continue;
			t.setLabel( seedLabel );
		}
		if ( structuringElement == null )
		{
			structuringElement = AllConnectedComponents.getStructuringElement( 2 );
		}
		/*
		 * Run the seeded watershed algorithm
		 */
		final Watershed< IntType, Integer > watershed = new Watershed< IntType, Integer >();
		watershed.setSeeds( seedLabeling );
		watershed.setIntensityImage( imageImage );
		watershed.setStructuringElement( structuringElement );
		watershed.setOutputLabeling( outputLabeling );
		assertTrue( watershed.process() );
		/*
		 * Check against expected
		 */
		final Cursor< LabelingType< Integer >> oc = outputLabeling.localizingCursor();
		while ( oc.hasNext() )
		{
			final LabelingType< Integer > t = oc.next();
			oc.localize( position );
			final int expectedLabel = expected[ position[ 0 ] ][ position[ 1 ] ];
			final List< Integer > l = t.getLabeling();
			if ( expectedLabel == background )
			{
				assertTrue( l.isEmpty() );
			}
			else
			{
				assertEquals( l.size(), 1 );
				assertEquals( l.get( 0 ).intValue(), expectedLabel );
			}
		}
	}

	@Test
	public final void testEmpty()
	{
		testSeededCase2D( new int[][] { { 0, 0, 0 }, { 0, 0, 0 }, { 0, 0, 0 } }, new int[][] { { 0, 0, 0 }, { 0, 0, 0 }, { 0, 0, 0 } }, new int[][] { { 0, 0, 0 }, { 0, 0, 0 }, { 0, 0, 0 } }, null, 0 );
	}

	@Test
	public final void testOne()
	{
		testSeededCase2D( new int[][] { { 0, 0, 0 }, { 0, 0, 0 }, { 0, 0, 0 } }, new int[][] { { 0, 0, 0 }, { 0, 1, 0 }, { 0, 0, 0 } }, new int[][] { { 1, 1, 1 }, { 1, 1, 1 }, { 1, 1, 1 } }, null, 0 );
	}

	@Test
	public final void testTwo()
	{
		testSeededCase2D( new int[][] { { 0, 0, 0 }, { 0, 0, 0 }, { 1, 1, 1 }, { 0, 0, 0 } }, new int[][] { { 0, 1, 0 }, { 0, 0, 0 }, { 0, 0, 0 }, { 0, 2, 0 } }, new int[][] { { 1, 1, 1 }, { 1, 1, 1 }, { 2, 2, 2 }, { 2, 2, 2 } }, null, 0 );
	}

	@Test
	public final void testBig()
	{
		// Make an image that's composed of two rectangles that require
		// propagation.
		final int[][] image = new int[ 9 ][ 11 ];
		for ( int i = 0; i < image.length; i++ )
		{
			image[ i ][ image[ 0 ].length / 2 ] = 1;
		}
		// The seeds are placed asymetrically so that the closer to the middle
		// (= # 2) will propagate first to the ridge.
		final int[][] seeds = new int[ 9 ][ 11 ];
		seeds[ 4 ][ 0 ] = 1;
		seeds[ 4 ][ 6 ] = 2;
		final int[][] expected = new int[ 9 ][ 11 ];
		for ( int i = 0; i < image.length; i++ )
		{
			for ( int j = 0; j < image[ 0 ].length; j++ )
			{
				expected[ i ][ j ] = ( j < image[ 0 ].length / 2 ) ? 1 : 2;
			}
		}
		testSeededCase2D( image, seeds, expected, null, 0 );
	}
}<|MERGE_RESOLUTION|>--- conflicted
+++ resolved
@@ -28,6 +28,10 @@
  * CONTRACT, STRICT LIABILITY, OR TORT (INCLUDING NEGLIGENCE OR OTHERWISE)
  * ARISING IN ANY WAY OUT OF THE USE OF THIS SOFTWARE, EVEN IF ADVISED OF THE
  * POSSIBILITY OF SUCH DAMAGE.
+ * 
+ * The views and conclusions contained in the software and documentation are
+ * those of the authors and should not be interpreted as representing official
+ * policies, either expressed or implied, of any organization.
  * #L%
  */
 
@@ -60,21 +64,12 @@
 {
 	private void testSeededCase2D( final int[][] image, final int[][] seeds, final int[][] expected, long[][] structuringElement, final int background )
 	{
-<<<<<<< HEAD
-		long[] imageDimensions = new long[] { image.length, image[ 0 ].length };
-		long[] seedDimensions = new long[] { seeds.length, seeds[ 0 ].length };
-		long[] outputDimensions = new long[] { expected.length, expected[ 0 ].length };
-		NativeImgLabeling< Integer, IntType > seedLabeling = new NativeImgLabeling< Integer, IntType >( new ArrayImgFactory< IntType >().create( seedDimensions, new IntType() ) );
-		NativeImgLabeling< Integer, IntType > outputLabeling = new NativeImgLabeling< Integer, IntType >( new ArrayImgFactory< IntType >().create( outputDimensions, new IntType() ) );
-		NativeImg< IntType, ? extends IntAccess > imageImage = new ArrayImgFactory< IntType >().createIntInstance( imageDimensions, new Fraction() );
-=======
 		final long[] imageDimensions = new long[] { image.length, image[ 0 ].length };
 		final long[] seedDimensions = new long[] { seeds.length, seeds[ 0 ].length };
 		final long[] outputDimensions = new long[] { expected.length, expected[ 0 ].length };
 		final NativeImgLabeling< Integer, IntType > seedLabeling = new NativeImgLabeling< Integer, IntType >( new ArrayImgFactory< IntType >().create( seedDimensions, new IntType() ) );
 		final NativeImgLabeling< Integer, IntType > outputLabeling = new NativeImgLabeling< Integer, IntType >( new ArrayImgFactory< IntType >().create( outputDimensions, new IntType() ) );
-		final NativeImg< IntType, ? extends IntAccess > imageImage = new ArrayImgFactory< IntType >().createIntInstance( imageDimensions, 1 );
->>>>>>> 01369d6b
+		final NativeImg< IntType, ? extends IntAccess > imageImage = new ArrayImgFactory< IntType >().createIntInstance( imageDimensions, new Fraction() );
 		imageImage.setLinkedType( new IntType( imageImage ) );
 		/*
 		 * Fill the image.
