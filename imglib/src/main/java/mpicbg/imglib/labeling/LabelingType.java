<<<<<<< HEAD
/**
 * This program is free software; you can redistribute it and/or
 * modify it under the terms of the GNU General Public License 2
 * as published by the Free Software Foundation.
 *
 * This program is distributed in the hope that it will be useful,
 * but WITHOUT ANY WARRANTY; without even the implied warranty of
 * MERCHANTABILITY or FITNESS FOR A PARTICULAR PURPOSE.  See the
 * GNU General Public License for more details.
 *
 * You should have received a copy of the GNU General Public License
 * along with this program; if not, write to the Free Software
 * Foundation, Inc., 59 Temple Place - Suite 330, Boston, MA  02111-1307, USA.
 * 
 * @author Lee Kamentsky
 *
 */
package mpicbg.imglib.labeling;

import java.util.ArrayList;
import java.util.Arrays;
import java.util.Collections;
import java.util.List;

import mpicbg.imglib.container.DirectAccessContainer;
import mpicbg.imglib.container.DirectAccessContainerFactory;
import mpicbg.imglib.container.basictypecontainer.IntAccess;
import mpicbg.imglib.cursor.Cursor;
import mpicbg.imglib.image.Image;
import mpicbg.imglib.image.display.Display;
import mpicbg.imglib.type.Type;
import mpicbg.imglib.type.TypeImpl;

/**
 * The LabelingType represents a labeling of a pixel with zero or more
 * labelings of type T. Each labeling names a distinct object in the
 * image space.
 * 
 * @param <T>
 */
public class LabelingType<T extends Comparable<T>> extends TypeImpl<LabelingType<T>> implements Type<LabelingType<T>> {

	protected final DirectAccessContainer<LabelingType<T>, ? extends IntAccess > storage;
	protected final LabelingMapping<T, Integer> mapping;
	protected List<T> value = null;
	protected IntAccess access = null;
	protected long [] generation;
	/**
	 * A labeling that supports 2^31 different kinds of label assignments
	 * @param storage
	 */
	public LabelingType( DirectAccessContainer<LabelingType<T>, ? extends IntAccess> storage ) { 
		this.storage = storage;
		mapping = new LabelingMapping<T, Integer>(new Integer(0));
		generation = new long [1];
	}
	
	// this is the constructor if you want it to be a variable
	public LabelingType( List<T> value ) { 
		this.value = Collections.unmodifiableList(value);
		storage = null;
		mapping = null;
	}

	// this is the constructor if you want it to be a variable
	public LabelingType() { 
		storage = null;
		mapping = null;
		this.value = Collections.emptyList();
		this.value = Collections.unmodifiableList(this.value);
	}
	
	protected LabelingType(
			DirectAccessContainer<LabelingType<T>, ? extends IntAccess> storage,
			LabelingMapping<T, Integer> mapping,
			IntAccess access,
			long [] generation) {
		this.storage = storage;
		this.mapping = mapping;
		this.access = access;
		this.generation = generation;
	}
	
	/**
	 * Get the labels defined at the type's current pixel or 
	 * @return a list of the labelings at the current location.
	 */
	public List<T> getLabeling()
	{
		if (value != null) {
			return value;
		}
		return mapping.listAtIndex(access.getValue(i));
	}
	
	/**
	 * Set the labeling at the current pixel
	 * @param labeling
	 */
	public void setLabeling(List<T> labeling) {
		if (value != null) {
			value = labeling;
		} else {
			access.setValue(i, mapping.indexOf(labeling));
			generation[0]++;
		}
	}
	
	public void setLabeling(T [] labeling) {
		setLabeling(Arrays.asList(labeling));
	}
	
	/**
	 * Assign a pixel a single label
	 * @param label - the label to assign
	 */
	public void setLabel(T label) {
		List<T> labeling = new ArrayList<T>(1);
		labeling.add(label);
		setLabeling(labeling);
	}
	
	/**
	 * This method returns the canonical object for the given labeling.
	 * SetLabeling will work faster if you pass it the interned object
	 * instead of one created by you.
	 * 
	 * @param labeling
	 * @return
	 */
	public List<T> intern(List<T> labeling)
	{
		return mapping.intern(labeling);
	}
	
	/**
	 * Return the canonical labeling object representing the single labeling.
	 * SetLabeling will work faster if you use this object.
	 * @param label - a label for a pixel.
	 * @return - the canonical labeling with the single label.
	 */
	public List<T> intern(T label) {
		List<T> labeling = new ArrayList<T>(1);
		labeling.add(label);
		return intern(labeling);
	}
	@Override
	public int getEntitiesPerPixel() {
		return 1;
	}

	@Override
	public DirectAccessContainer<LabelingType<T>, ? extends IntAccess> createSuitableDirectAccessContainer(
			DirectAccessContainerFactory storageFactory, int[] dim) {
		final DirectAccessContainer<LabelingType<T>, ? extends IntAccess> container = storageFactory.createIntInstance(dim, 1);
		// create a Type that is linked to the container
		final LabelingType<T> linkedType = new LabelingType<T>( container );
		
		container.setLinkedType( linkedType );
		return container;
	}


	@Override
	public void updateContainer(Cursor<?> c) {
		access = storage.update(c);
	}

	@Override
	public LabelingType<T> createVariable() {
		return new LabelingType<T>();
	}

	@Override
	public LabelingType<T> copy() {
		return new LabelingType<T>(getLabeling());
	}

	@Override
	public LabelingType<T> duplicateTypeOnSameDirectAccessContainer() {
		return new LabelingType<T>(this.storage, this.mapping, this.access, 
				this.generation);
	}

	@Override
	public void set(LabelingType<T> c) {
		setLabeling(c.getLabeling());
	}

	@Override
	@SuppressWarnings("unchecked")
	public LabelingType<T>[] createArray1D(int size1) {
		LabelingType<T> [] result = (LabelingType<T> [])(
				java.lang.reflect.Array.newInstance(getClass(), size1));
		return result;
	}

	@SuppressWarnings("unchecked")
	@Override
	public LabelingType<T>[][] createArray2D(int size1, int size2) {
		LabelingType<T> [] row1 = createArray1D(size2);
		LabelingType<T> [][] result = (LabelingType<T>[][])(
				java.lang.reflect.Array.newInstance(row1.getClass(), size1));
		switch(size1) {
		case 0:
			break;
		case 1:
			result[0] = row1;
			break;
		default:
			result[0] = row1;
			for (int i=1; i<size1; i++) {
				result[i] = createArray1D(size2);
			}
		}
		return result;
	}

	@SuppressWarnings("unchecked")
	@Override
	public LabelingType<T>[][][] createArray3D(int size1, int size2, int size3) {
		LabelingType<T> [][] row1 = createArray2D(size2,size3);
		LabelingType<T> [][][] result = (LabelingType<T>[][][])(
				java.lang.reflect.Array.newInstance(row1.getClass(), size1));
		switch(size1) {
		case 0:
			break;
		case 1:
			result[0] = row1;
			break;
		default:
			result[0] = row1;
			for (int i=1; i<size1; i++) {
				result[i] = createArray2D(size2, size3);
			}
		}
		return result;
	}

	@Override
	public String toString() {
		return getLabeling().toString();
	}

	class DefaultDisplay extends Display<LabelingType<T>> {

		public DefaultDisplay(Image<LabelingType<T>> img) {
			super(img);
			min = 0;
			max = 0;
		}

		@Override
		public void setMinMax() {
			final Cursor<LabelingType<T>> c = img.createCursor();
			
			if ( !c.hasNext() )
			{
				min = 0;
				max = 0;
				return;
			}
			
			c.fwd();
			min = max = valueAt(c);

			while ( c.hasNext() )
			{
				c.fwd();
				
				final long value = valueAt(c);

				if ( value > max )
					max = value;
				else if ( value < min )
					min = value;
			}
			
			c.close();
			
		}
		private long valueAt(Cursor<LabelingType<T>> c) {
			return c.getType().mapping.indexOf(c.getType().getLabeling());
		}
		
		private long valueAt(LabelingType<T> v) {
			return v.mapping.indexOf(v.getLabeling());
		}

		@Override
		public float get32Bit(LabelingType<T> c) {
			return valueAt(c);
		}

		@Override
		public float get32BitNormed(LabelingType<T> c) {
			return normFloat(valueAt(c));
		}

		@Override
		public byte get8BitSigned( LabelingType<T> c) {
			return (byte)Math.round( normFloat( valueAt(c)) * 255 ); 
		}
		@Override
		public short get8BitUnsigned( LabelingType<T> c) { return (short)Math.round( normFloat( valueAt(c) ) * 255 ); }			
		
	}
	@Override
	public Display<LabelingType<T>> getDefaultDisplay(
			Image<LabelingType<T>> image) {
		return new DefaultDisplay(image);
	}

	/**
	 * Get the labels known by the type
	 * @return a list of all labels in the type's associated storage
	 */
	List<T> getLabels() {
		return mapping.getLabels();
	}

	/**
	 * The underlying storage has an associated generation which is
	 * incremented every time the storage is modified. For cacheing, it's
	 * often convenient or necessary to know whether the storage has
	 * changed to know when the cache is invalid. The strategy is to
	 * save the generation number at the time of cacheing and invalidate
	 * the cache if the number doesn't match.
	 * 
	 * @return the generation of the underlying storage
	 */
	long getGeneration() {
		return generation[0];
	}
}
=======
/**
 * This program is free software; you can redistribute it and/or
 * modify it under the terms of the GNU General Public License 2
 * as published by the Free Software Foundation.
 *
 * This program is distributed in the hope that it will be useful,
 * but WITHOUT ANY WARRANTY; without even the implied warranty of
 * MERCHANTABILITY or FITNESS FOR A PARTICULAR PURPOSE.  See the
 * GNU General Public License for more details.
 *
 * You should have received a copy of the GNU General Public License
 * along with this program; if not, write to the Free Software
 * Foundation, Inc., 59 Temple Place - Suite 330, Boston, MA  02111-1307, USA.
 * 
 * @author Lee Kamentsky
 *
 */
package mpicbg.imglib.labeling;

import java.util.ArrayList;
import java.util.Arrays;
import java.util.Collections;
import java.util.List;

import mpicbg.imglib.container.DirectAccessContainer;
import mpicbg.imglib.container.DirectAccessContainerFactory;
import mpicbg.imglib.container.basictypecontainer.IntAccess;
import mpicbg.imglib.cursor.Cursor;
import mpicbg.imglib.image.Image;
import mpicbg.imglib.image.display.Display;
import mpicbg.imglib.type.Type;
import mpicbg.imglib.type.TypeImpl;

/**
 * The LabelingType represents a labeling of a pixel with zero or more
 * labelings of type T. Each labeling names a distinct object in the
 * image space.
 * 
 * @param <T>
 */
public class LabelingType<T extends Comparable<T>> extends TypeImpl<LabelingType<T>> implements Type<LabelingType<T>> {

	protected final DirectAccessContainer<LabelingType<T>, ? extends IntAccess > storage;
	protected final LabelingMapping<T, Integer> mapping;
	protected List<T> value = null;
	protected IntAccess access = null;
	protected long [] generation;
	/**
	 * A labeling that supports 2^31 different kinds of label assignments
	 * @param storage
	 */
	public LabelingType( DirectAccessContainer<LabelingType<T>, ? extends IntAccess> storage ) { 
		this.storage = storage;
		mapping = new LabelingMapping<T, Integer>(new Integer(0));
		generation = new long [1];
	}
	
	// this is the constructor if you want it to be a variable
	public LabelingType( List<T> value ) { 
		this.value = Collections.unmodifiableList(value);
		storage = null;
		mapping = null;
	}

	// this is the constructor if you want it to be a variable
	public LabelingType() { 
		storage = null;
		mapping = null;
		this.value = Collections.emptyList();
		this.value = Collections.unmodifiableList(this.value);
	}
	
	protected LabelingType(
			DirectAccessContainer<LabelingType<T>, ? extends IntAccess> storage,
			LabelingMapping<T, Integer> mapping,
			IntAccess access,
			long [] generation) {
		this.storage = storage;
		this.mapping = mapping;
		this.access = access;
		this.generation = generation;
	}
	
	/**
	 * Get the labels defined at the type's current pixel or 
	 * @return a list of the labelings at the current location.
	 */
	public List<T> getLabeling()
	{
		if (value != null) {
			return value;
		}
		return mapping.listAtIndex(access.getValue(i));
	}
	
	/**
	 * Set the labeling at the current pixel
	 * @param labeling
	 */
	public void setLabeling(List<T> labeling) {
		if (value != null) {
			value = labeling;
		} else {
			access.setValue(i, mapping.indexOf(labeling));
			generation[0]++;
		}
	}
	
	public void setLabeling(T [] labeling) {
		setLabeling(Arrays.asList(labeling));
	}
	
	/**
	 * Assign a pixel a single label
	 * @param label - the label to assign
	 */
	public void setLabel(T label) {
		List<T> labeling = new ArrayList<T>(1);
		labeling.add(label);
		setLabeling(labeling);
	}
	
	/**
	 * This method returns the canonical object for the given labeling.
	 * SetLabeling will work faster if you pass it the interned object
	 * instead of one created by you.
	 * 
	 * @param labeling
	 * @return
	 */
	public List<T> intern(List<T> labeling)
	{
		return mapping.intern(labeling);
	}
	
	/**
	 * Return the canonical labeling object representing the single labeling.
	 * SetLabeling will work faster if you use this object.
	 * @param label - a label for a pixel.
	 * @return - the canonical labeling with the single label.
	 */
	public List<T> intern(T label) {
		List<T> labeling = new ArrayList<T>(1);
		labeling.add(label);
		return intern(labeling);
	}
	@Override
	public int getEntitiesPerPixel() {
		return 1;
	}

	@Override
	public DirectAccessContainer<LabelingType<T>, ? extends IntAccess> createSuitableDirectAccessContainer(
			DirectAccessContainerFactory storageFactory, int[] dim) {
		final DirectAccessContainer<LabelingType<T>, ? extends IntAccess> container = storageFactory.createIntInstance(dim, 1);
		// create a Type that is linked to the container
		final LabelingType<T> linkedType = new LabelingType<T>( container );
		
		container.setLinkedType( linkedType );
		return container;
	}


	@Override
	public void updateContainer(Cursor<?> c) {
		access = storage.update(c);
	}

	@Override
	public LabelingType<T> createVariable() {
		return new LabelingType<T>();
	}

	@Override
	public LabelingType<T> copy() {
		return new LabelingType<T>(getLabeling());
	}

	@Override
	public LabelingType<T> duplicateTypeOnSameDirectAccessContainer() {
		return new LabelingType<T>(this.storage, this.mapping, this.access, 
				this.generation);
	}

	@Override
	public void set(LabelingType<T> c) {
		setLabeling(c.getLabeling());
	}

	@Override
	@SuppressWarnings("unchecked")
	public LabelingType<T>[] createArray1D(int size1) {
		LabelingType<T> [] result = (LabelingType<T> [])(
				java.lang.reflect.Array.newInstance(getClass(), size1));
		return result;
	}

	@SuppressWarnings("unchecked")
	@Override
	public LabelingType<T>[][] createArray2D(int size1, int size2) {
		LabelingType<T> [] row1 = createArray1D(size2);
		LabelingType<T> [][] result = (LabelingType<T>[][])(
				java.lang.reflect.Array.newInstance(row1.getClass(), size1));
		switch(size1) {
		case 0:
			break;
		case 1:
			result[0] = row1;
			break;
		default:
			result[0] = row1;
			for (int i=1; i<size1; i++) {
				result[i] = createArray1D(size2);
			}
		}
		return result;
	}

	@SuppressWarnings("unchecked")
	@Override
	public LabelingType<T>[][][] createArray3D(int size1, int size2, int size3) {
		LabelingType<T> [][] row1 = createArray2D(size2,size3);
		LabelingType<T> [][][] result = (LabelingType<T>[][][])(
				java.lang.reflect.Array.newInstance(row1.getClass(), size1));
		switch(size1) {
		case 0:
			break;
		case 1:
			result[0] = row1;
			break;
		default:
			result[0] = row1;
			for (int i=1; i<size1; i++) {
				result[i] = createArray2D(size2, size3);
			}
		}
		return result;
	}

	@Override
	public String toString() {
		return getLabeling().toString();
	}

	class DefaultDisplay extends Display<LabelingType<T>> {

		public DefaultDisplay(Image<LabelingType<T>> img) {
			super(img);
			min = 0;
			max = 0;
		}

		@Override
		public void setMinMax() {
			final Cursor<LabelingType<T>> c = img.createCursor();
			
			if ( !c.hasNext() )
			{
				min = 0;
				max = 0;
				return;
			}
			
			c.fwd();
			min = max = valueAt(c);

			while ( c.hasNext() )
			{
				c.fwd();
				
				final long value = valueAt(c);

				if ( value > max )
					max = value;
				else if ( value < min )
					min = value;
			}
			
			c.close();
			
		}
		private long valueAt(Cursor<LabelingType<T>> c) {
			return c.getType().mapping.indexOf(c.getType().getLabeling());
		}
		
		private long valueAt(LabelingType<T> v) {
			return v.mapping.indexOf(v.getLabeling());
		}

		@Override
		public float get32Bit(LabelingType<T> c) {
			return valueAt(c);
		}

		@Override
		public float get32BitNormed(LabelingType<T> c) {
			return normFloat(valueAt(c));
		}

		@Override
		public byte get8BitSigned( LabelingType<T> c) {
			return (byte)Math.round( normFloat( valueAt(c)) * 255 ); 
		}
		@Override
		public short get8BitUnsigned( LabelingType<T> c) { return (short)Math.round( normFloat( valueAt(c) ) * 255 ); }			
		
	}
	@Override
	public Display<LabelingType<T>> getDefaultDisplay(
			Image<LabelingType<T>> image) {
		return new DefaultDisplay(image);
	}

	/**
	 * Get the labels known by the type
	 * @return a list of all labels in the type's associated storage
	 */
	List<T> getLabels() {
		return mapping.getLabels();
	}

	/**
	 * The underlying storage has an associated generation which is
	 * incremented every time the storage is modified. For cacheing, it's
	 * often convenient or necessary to know whether the storage has
	 * changed to know when the cache is invalid. The strategy is to
	 * save the generation number at the time of cacheing and invalidate
	 * the cache if the number doesn't match.
	 * 
	 * @return the generation of the underlying storage
	 */
	long getGeneration() {
		return generation[0];
	}
}
>>>>>>> fb985c8d
<|MERGE_RESOLUTION|>--- conflicted
+++ resolved
@@ -1,4 +1,3 @@
-<<<<<<< HEAD
 /**
  * This program is free software; you can redistribute it and/or
  * modify it under the terms of the GNU General Public License 2
@@ -333,341 +332,4 @@
 	long getGeneration() {
 		return generation[0];
 	}
-}
-=======
-/**
- * This program is free software; you can redistribute it and/or
- * modify it under the terms of the GNU General Public License 2
- * as published by the Free Software Foundation.
- *
- * This program is distributed in the hope that it will be useful,
- * but WITHOUT ANY WARRANTY; without even the implied warranty of
- * MERCHANTABILITY or FITNESS FOR A PARTICULAR PURPOSE.  See the
- * GNU General Public License for more details.
- *
- * You should have received a copy of the GNU General Public License
- * along with this program; if not, write to the Free Software
- * Foundation, Inc., 59 Temple Place - Suite 330, Boston, MA  02111-1307, USA.
- * 
- * @author Lee Kamentsky
- *
- */
-package mpicbg.imglib.labeling;
-
-import java.util.ArrayList;
-import java.util.Arrays;
-import java.util.Collections;
-import java.util.List;
-
-import mpicbg.imglib.container.DirectAccessContainer;
-import mpicbg.imglib.container.DirectAccessContainerFactory;
-import mpicbg.imglib.container.basictypecontainer.IntAccess;
-import mpicbg.imglib.cursor.Cursor;
-import mpicbg.imglib.image.Image;
-import mpicbg.imglib.image.display.Display;
-import mpicbg.imglib.type.Type;
-import mpicbg.imglib.type.TypeImpl;
-
-/**
- * The LabelingType represents a labeling of a pixel with zero or more
- * labelings of type T. Each labeling names a distinct object in the
- * image space.
- * 
- * @param <T>
- */
-public class LabelingType<T extends Comparable<T>> extends TypeImpl<LabelingType<T>> implements Type<LabelingType<T>> {
-
-	protected final DirectAccessContainer<LabelingType<T>, ? extends IntAccess > storage;
-	protected final LabelingMapping<T, Integer> mapping;
-	protected List<T> value = null;
-	protected IntAccess access = null;
-	protected long [] generation;
-	/**
-	 * A labeling that supports 2^31 different kinds of label assignments
-	 * @param storage
-	 */
-	public LabelingType( DirectAccessContainer<LabelingType<T>, ? extends IntAccess> storage ) { 
-		this.storage = storage;
-		mapping = new LabelingMapping<T, Integer>(new Integer(0));
-		generation = new long [1];
-	}
-	
-	// this is the constructor if you want it to be a variable
-	public LabelingType( List<T> value ) { 
-		this.value = Collections.unmodifiableList(value);
-		storage = null;
-		mapping = null;
-	}
-
-	// this is the constructor if you want it to be a variable
-	public LabelingType() { 
-		storage = null;
-		mapping = null;
-		this.value = Collections.emptyList();
-		this.value = Collections.unmodifiableList(this.value);
-	}
-	
-	protected LabelingType(
-			DirectAccessContainer<LabelingType<T>, ? extends IntAccess> storage,
-			LabelingMapping<T, Integer> mapping,
-			IntAccess access,
-			long [] generation) {
-		this.storage = storage;
-		this.mapping = mapping;
-		this.access = access;
-		this.generation = generation;
-	}
-	
-	/**
-	 * Get the labels defined at the type's current pixel or 
-	 * @return a list of the labelings at the current location.
-	 */
-	public List<T> getLabeling()
-	{
-		if (value != null) {
-			return value;
-		}
-		return mapping.listAtIndex(access.getValue(i));
-	}
-	
-	/**
-	 * Set the labeling at the current pixel
-	 * @param labeling
-	 */
-	public void setLabeling(List<T> labeling) {
-		if (value != null) {
-			value = labeling;
-		} else {
-			access.setValue(i, mapping.indexOf(labeling));
-			generation[0]++;
-		}
-	}
-	
-	public void setLabeling(T [] labeling) {
-		setLabeling(Arrays.asList(labeling));
-	}
-	
-	/**
-	 * Assign a pixel a single label
-	 * @param label - the label to assign
-	 */
-	public void setLabel(T label) {
-		List<T> labeling = new ArrayList<T>(1);
-		labeling.add(label);
-		setLabeling(labeling);
-	}
-	
-	/**
-	 * This method returns the canonical object for the given labeling.
-	 * SetLabeling will work faster if you pass it the interned object
-	 * instead of one created by you.
-	 * 
-	 * @param labeling
-	 * @return
-	 */
-	public List<T> intern(List<T> labeling)
-	{
-		return mapping.intern(labeling);
-	}
-	
-	/**
-	 * Return the canonical labeling object representing the single labeling.
-	 * SetLabeling will work faster if you use this object.
-	 * @param label - a label for a pixel.
-	 * @return - the canonical labeling with the single label.
-	 */
-	public List<T> intern(T label) {
-		List<T> labeling = new ArrayList<T>(1);
-		labeling.add(label);
-		return intern(labeling);
-	}
-	@Override
-	public int getEntitiesPerPixel() {
-		return 1;
-	}
-
-	@Override
-	public DirectAccessContainer<LabelingType<T>, ? extends IntAccess> createSuitableDirectAccessContainer(
-			DirectAccessContainerFactory storageFactory, int[] dim) {
-		final DirectAccessContainer<LabelingType<T>, ? extends IntAccess> container = storageFactory.createIntInstance(dim, 1);
-		// create a Type that is linked to the container
-		final LabelingType<T> linkedType = new LabelingType<T>( container );
-		
-		container.setLinkedType( linkedType );
-		return container;
-	}
-
-
-	@Override
-	public void updateContainer(Cursor<?> c) {
-		access = storage.update(c);
-	}
-
-	@Override
-	public LabelingType<T> createVariable() {
-		return new LabelingType<T>();
-	}
-
-	@Override
-	public LabelingType<T> copy() {
-		return new LabelingType<T>(getLabeling());
-	}
-
-	@Override
-	public LabelingType<T> duplicateTypeOnSameDirectAccessContainer() {
-		return new LabelingType<T>(this.storage, this.mapping, this.access, 
-				this.generation);
-	}
-
-	@Override
-	public void set(LabelingType<T> c) {
-		setLabeling(c.getLabeling());
-	}
-
-	@Override
-	@SuppressWarnings("unchecked")
-	public LabelingType<T>[] createArray1D(int size1) {
-		LabelingType<T> [] result = (LabelingType<T> [])(
-				java.lang.reflect.Array.newInstance(getClass(), size1));
-		return result;
-	}
-
-	@SuppressWarnings("unchecked")
-	@Override
-	public LabelingType<T>[][] createArray2D(int size1, int size2) {
-		LabelingType<T> [] row1 = createArray1D(size2);
-		LabelingType<T> [][] result = (LabelingType<T>[][])(
-				java.lang.reflect.Array.newInstance(row1.getClass(), size1));
-		switch(size1) {
-		case 0:
-			break;
-		case 1:
-			result[0] = row1;
-			break;
-		default:
-			result[0] = row1;
-			for (int i=1; i<size1; i++) {
-				result[i] = createArray1D(size2);
-			}
-		}
-		return result;
-	}
-
-	@SuppressWarnings("unchecked")
-	@Override
-	public LabelingType<T>[][][] createArray3D(int size1, int size2, int size3) {
-		LabelingType<T> [][] row1 = createArray2D(size2,size3);
-		LabelingType<T> [][][] result = (LabelingType<T>[][][])(
-				java.lang.reflect.Array.newInstance(row1.getClass(), size1));
-		switch(size1) {
-		case 0:
-			break;
-		case 1:
-			result[0] = row1;
-			break;
-		default:
-			result[0] = row1;
-			for (int i=1; i<size1; i++) {
-				result[i] = createArray2D(size2, size3);
-			}
-		}
-		return result;
-	}
-
-	@Override
-	public String toString() {
-		return getLabeling().toString();
-	}
-
-	class DefaultDisplay extends Display<LabelingType<T>> {
-
-		public DefaultDisplay(Image<LabelingType<T>> img) {
-			super(img);
-			min = 0;
-			max = 0;
-		}
-
-		@Override
-		public void setMinMax() {
-			final Cursor<LabelingType<T>> c = img.createCursor();
-			
-			if ( !c.hasNext() )
-			{
-				min = 0;
-				max = 0;
-				return;
-			}
-			
-			c.fwd();
-			min = max = valueAt(c);
-
-			while ( c.hasNext() )
-			{
-				c.fwd();
-				
-				final long value = valueAt(c);
-
-				if ( value > max )
-					max = value;
-				else if ( value < min )
-					min = value;
-			}
-			
-			c.close();
-			
-		}
-		private long valueAt(Cursor<LabelingType<T>> c) {
-			return c.getType().mapping.indexOf(c.getType().getLabeling());
-		}
-		
-		private long valueAt(LabelingType<T> v) {
-			return v.mapping.indexOf(v.getLabeling());
-		}
-
-		@Override
-		public float get32Bit(LabelingType<T> c) {
-			return valueAt(c);
-		}
-
-		@Override
-		public float get32BitNormed(LabelingType<T> c) {
-			return normFloat(valueAt(c));
-		}
-
-		@Override
-		public byte get8BitSigned( LabelingType<T> c) {
-			return (byte)Math.round( normFloat( valueAt(c)) * 255 ); 
-		}
-		@Override
-		public short get8BitUnsigned( LabelingType<T> c) { return (short)Math.round( normFloat( valueAt(c) ) * 255 ); }			
-		
-	}
-	@Override
-	public Display<LabelingType<T>> getDefaultDisplay(
-			Image<LabelingType<T>> image) {
-		return new DefaultDisplay(image);
-	}
-
-	/**
-	 * Get the labels known by the type
-	 * @return a list of all labels in the type's associated storage
-	 */
-	List<T> getLabels() {
-		return mapping.getLabels();
-	}
-
-	/**
-	 * The underlying storage has an associated generation which is
-	 * incremented every time the storage is modified. For cacheing, it's
-	 * often convenient or necessary to know whether the storage has
-	 * changed to know when the cache is invalid. The strategy is to
-	 * save the generation number at the time of cacheing and invalidate
-	 * the cache if the number doesn't match.
-	 * 
-	 * @return the generation of the underlying storage
-	 */
-	long getGeneration() {
-		return generation[0];
-	}
-}
->>>>>>> fb985c8d
+}