--- conflicted
+++ resolved
@@ -276,8 +276,6 @@
 		</repository>
 	</repositories>
 
-<<<<<<< HEAD
-=======
 	<!-- NB: for deploying to maven.imagej.net -->
 	<distributionManagement>
 		<repository>
@@ -292,14 +290,4 @@
 		</snapshotRepository>
 	</distributionManagement>
 
-	<profiles>
-		<profile>
-			<id>broken</id>
-			<modules>
-				<module>broken</module>
-			</modules>
-		</profile>
-	</profiles>
-
->>>>>>> 5f92f093
 </project>