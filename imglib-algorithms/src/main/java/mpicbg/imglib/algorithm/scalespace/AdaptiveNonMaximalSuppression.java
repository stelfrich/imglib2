<<<<<<< HEAD
/**
 * This program is free software; you can redistribute it and/or
 * modify it under the terms of the GNU General Public License 2
 * as published by the Free Software Foundation.
 *
 * This program is distributed in the hope that it will be useful,
 * but WITHOUT ANY WARRANTY; without even the implied warranty of
 * MERCHANTABILITY or FITNESS FOR A PARTICULAR PURPOSE.  See the
 * GNU General Public License for more details.
 *
 * You should have received a copy of the GNU General Public License
 * along with this program; if not, write to the Free Software
 * Foundation, Inc., 59 Temple Place - Suite 330, Boston, MA  02111-1307, USA.
 * 
 * @author Stephan Preibisch
 */
package mpicbg.imglib.algorithm.scalespace;

import java.util.ArrayList;
import java.util.List;

import mpicbg.imglib.algorithm.Algorithm;
import mpicbg.imglib.algorithm.Benchmark;
import mpicbg.imglib.algorithm.kdtree.KDTree;
import mpicbg.imglib.algorithm.kdtree.RadiusNeighborSearch;
import mpicbg.imglib.algorithm.scalespace.DifferenceOfGaussian.SpecialPoint;
import mpicbg.imglib.type.numeric.RealType;

public class AdaptiveNonMaximalSuppression<T extends RealType<T>> implements Algorithm, Benchmark
{
	final List<DifferenceOfGaussianPeak<T>> detections;
	double radius;
	
	long processingTime;
	String errorMessage = "";

	/**
	 * Performs adaptive non maximal suppression in the local neighborhood of each detection, seperately 
	 * for minima and maxima. It sets all extrema to invalid if their value is absolutely smaller than any other
	 * in the local neighborhood of a point.
	 * The method getClearedList() can also return an {@link ArrayList} that only contains valid remaining
	 * {@link DifferenceOfGaussianPeak}s.
	 * 
	 * @param detections - the {@link List} of {@link DifferenceOfGaussianPeak}s
	 * @param radius - the radius of the local neighborhood
	 */
	public AdaptiveNonMaximalSuppression( final List<DifferenceOfGaussianPeak<T>> detections, final double radius )
	{
		this.detections = detections;
		this.radius = radius;
		
		processingTime = -1;
	}
	
	/**
	 * Creates a new {@link ArrayList} that only contains all {@link DifferenceOfGaussianPeak}s that are valid.
	 * 
	 * @return - {@link ArrayList} of {@link DifferenceOfGaussianPeak}s
	 */
	public ArrayList<DifferenceOfGaussianPeak<T>> getClearedList()
	{
		final ArrayList<DifferenceOfGaussianPeak<T>> clearedList = new ArrayList<DifferenceOfGaussianPeak<T>>();
		
		for ( final DifferenceOfGaussianPeak<T> peak : detections )
			if ( peak.isValid() )
				clearedList.add( peak );
		
		return clearedList;
	}
	
	@Override
	public boolean process()
	{
		final long startTime = System.currentTimeMillis();
		
		final KDTree<DifferenceOfGaussianPeak<T>> tree = new KDTree<DifferenceOfGaussianPeak<T>>( detections );
		final RadiusNeighborSearch<DifferenceOfGaussianPeak<T>> search = new RadiusNeighborSearch<DifferenceOfGaussianPeak<T>>( tree );

		for ( final DifferenceOfGaussianPeak<T> det : detections )
		{
			// if it has not been invalidated before we look if it is the highest detection
			if ( det.isValid() )
			{
				final ArrayList<DifferenceOfGaussianPeak<T>> neighbors = search.findNeighborsUnsorted( det, radius );				
				final ArrayList<DifferenceOfGaussianPeak<T>> extrema = new ArrayList<DifferenceOfGaussianPeak<T>>();
				
				for ( final DifferenceOfGaussianPeak<T> peak : neighbors )
					if ( det.isMax() && peak.isMax() ||  det.isMin() && peak.isMin() )
						extrema.add( peak );

				invalidateLowerEntries( extrema, det );
			}
		}
		
		processingTime = System.currentTimeMillis() - startTime;
		
		return true;
	}
	
	protected void invalidateLowerEntries( final ArrayList<DifferenceOfGaussianPeak<T>> extrema, final DifferenceOfGaussianPeak<T> centralPeak )
	{
		final double centralValue = Math.abs( centralPeak.getValue().getRealDouble() );
		
		for ( final DifferenceOfGaussianPeak<T> peak : extrema )
			if ( Math.abs( peak.getValue().getRealDouble() ) < centralValue )
				peak.setPeakType( SpecialPoint.INVALID );		
	}
	
	@Override
	public boolean checkInput()
	{
		if ( detections == null )
		{
			errorMessage = "List<DifferenceOfGaussianPeak<T>> detections is null.";
			return false;
		}
		else if ( detections.size() == 0 )
		{
			errorMessage = "List<DifferenceOfGaussianPeak<T>> detections is empty.";
			return false;			
		}
		else if ( Double.isNaN( radius ) )
		{
			errorMessage = "Radius is NaN.";
			return false;						
		}
		else
			return true;
	}
	
	@Override
	public String getErrorMessage() { return errorMessage; }

	@Override
	public long getProcessingTime() { return processingTime; }
}
=======
/**
 * This program is free software; you can redistribute it and/or
 * modify it under the terms of the GNU General Public License 2
 * as published by the Free Software Foundation.
 *
 * This program is distributed in the hope that it will be useful,
 * but WITHOUT ANY WARRANTY; without even the implied warranty of
 * MERCHANTABILITY or FITNESS FOR A PARTICULAR PURPOSE.  See the
 * GNU General Public License for more details.
 *
 * You should have received a copy of the GNU General Public License
 * along with this program; if not, write to the Free Software
 * Foundation, Inc., 59 Temple Place - Suite 330, Boston, MA  02111-1307, USA.
 * 
 * @author Stephan Preibisch
 */
package mpicbg.imglib.algorithm.scalespace;

import java.util.ArrayList;
import java.util.List;

import mpicbg.imglib.algorithm.Algorithm;
import mpicbg.imglib.algorithm.Benchmark;
import mpicbg.imglib.algorithm.kdtree.KDTree;
import mpicbg.imglib.algorithm.kdtree.RadiusNeighborSearch;
import mpicbg.imglib.algorithm.scalespace.DifferenceOfGaussian.SpecialPoint;
import mpicbg.imglib.type.numeric.RealType;

public class AdaptiveNonMaximalSuppression<T extends RealType<T>> implements Algorithm, Benchmark
{
	final List<DifferenceOfGaussianPeak<T>> detections;
	double radius;
	
	long processingTime;
	String errorMessage = "";

	/**
	 * Performs adaptive non maximal suppression in the local neighborhood of each detection, seperately 
	 * for minima and maxima. It sets all extrema to invalid if their value is absolutely smaller than any other
	 * in the local neighborhood of a point.
	 * The method getClearedList() can also return an {@link ArrayList} that only contains valid remaining
	 * {@link DifferenceOfGaussianPeak}s.
	 * 
	 * @param detections - the {@link List} of {@link DifferenceOfGaussianPeak}s
	 * @param radius - the radius of the local neighborhood
	 */
	public AdaptiveNonMaximalSuppression( final List<DifferenceOfGaussianPeak<T>> detections, final double radius )
	{
		this.detections = detections;
		this.radius = radius;
		
		processingTime = -1;
	}
	
	/**
	 * Creates a new {@link ArrayList} that only contains all {@link DifferenceOfGaussianPeak}s that are valid.
	 * 
	 * @return - {@link ArrayList} of {@link DifferenceOfGaussianPeak}s
	 */
	public ArrayList<DifferenceOfGaussianPeak<T>> getClearedList()
	{
		final ArrayList<DifferenceOfGaussianPeak<T>> clearedList = new ArrayList<DifferenceOfGaussianPeak<T>>();
		
		for ( final DifferenceOfGaussianPeak<T> peak : detections )
			if ( peak.isValid() )
				clearedList.add( peak );
		
		return clearedList;
	}
	
	@Override
	public boolean process()
	{
		final long startTime = System.currentTimeMillis();
		
		final KDTree<DifferenceOfGaussianPeak<T>> tree = new KDTree<DifferenceOfGaussianPeak<T>>( detections );
		final RadiusNeighborSearch<DifferenceOfGaussianPeak<T>> search = new RadiusNeighborSearch<DifferenceOfGaussianPeak<T>>( tree );

		for ( final DifferenceOfGaussianPeak<T> det : detections )
		{
			// if it has not been invalidated before we look if it is the highest detection
			if ( det.isValid() )
			{
				final ArrayList<DifferenceOfGaussianPeak<T>> neighbors = search.findNeighborsUnsorted( det, radius );				
				final ArrayList<DifferenceOfGaussianPeak<T>> extrema = new ArrayList<DifferenceOfGaussianPeak<T>>();
				
				for ( final DifferenceOfGaussianPeak<T> peak : neighbors )
					if ( det.isMax() && peak.isMax() ||  det.isMin() && peak.isMin() )
						extrema.add( peak );

				invalidateLowerEntries( extrema, det );
			}
		}
		
		processingTime = System.currentTimeMillis() - startTime;
		
		return true;
	}
	
	protected void invalidateLowerEntries( final ArrayList<DifferenceOfGaussianPeak<T>> extrema, final DifferenceOfGaussianPeak<T> centralPeak )
	{
		final double centralValue = Math.abs( centralPeak.getValue().getRealDouble() );
		
		for ( final DifferenceOfGaussianPeak<T> peak : extrema )
			if ( Math.abs( peak.getValue().getRealDouble() ) < centralValue )
				peak.setPeakType( SpecialPoint.INVALID );		
	}
	
	@Override
	public boolean checkInput()
	{
		if ( detections == null )
		{
			errorMessage = "List<DifferenceOfGaussianPeak<T>> detections is null.";
			return false;
		}
		else if ( detections.size() == 0 )
		{
			errorMessage = "List<DifferenceOfGaussianPeak<T>> detections is empty.";
			return false;			
		}
		else if ( Double.isNaN( radius ) )
		{
			errorMessage = "Radius is NaN.";
			return false;						
		}
		else
			return true;
	}
	
	@Override
	public String getErrorMessage() { return errorMessage; }

	@Override
	public long getProcessingTime() { return processingTime; }
}
>>>>>>> fb985c8d
<|MERGE_RESOLUTION|>--- conflicted
+++ resolved
@@ -1,4 +1,3 @@
-<<<<<<< HEAD
 /**
  * This program is free software; you can redistribute it and/or
  * modify it under the terms of the GNU General Public License 2
@@ -134,142 +133,4 @@
 
 	@Override
 	public long getProcessingTime() { return processingTime; }
-}
-=======
-/**
- * This program is free software; you can redistribute it and/or
- * modify it under the terms of the GNU General Public License 2
- * as published by the Free Software Foundation.
- *
- * This program is distributed in the hope that it will be useful,
- * but WITHOUT ANY WARRANTY; without even the implied warranty of
- * MERCHANTABILITY or FITNESS FOR A PARTICULAR PURPOSE.  See the
- * GNU General Public License for more details.
- *
- * You should have received a copy of the GNU General Public License
- * along with this program; if not, write to the Free Software
- * Foundation, Inc., 59 Temple Place - Suite 330, Boston, MA  02111-1307, USA.
- * 
- * @author Stephan Preibisch
- */
-package mpicbg.imglib.algorithm.scalespace;
-
-import java.util.ArrayList;
-import java.util.List;
-
-import mpicbg.imglib.algorithm.Algorithm;
-import mpicbg.imglib.algorithm.Benchmark;
-import mpicbg.imglib.algorithm.kdtree.KDTree;
-import mpicbg.imglib.algorithm.kdtree.RadiusNeighborSearch;
-import mpicbg.imglib.algorithm.scalespace.DifferenceOfGaussian.SpecialPoint;
-import mpicbg.imglib.type.numeric.RealType;
-
-public class AdaptiveNonMaximalSuppression<T extends RealType<T>> implements Algorithm, Benchmark
-{
-	final List<DifferenceOfGaussianPeak<T>> detections;
-	double radius;
-	
-	long processingTime;
-	String errorMessage = "";
-
-	/**
-	 * Performs adaptive non maximal suppression in the local neighborhood of each detection, seperately 
-	 * for minima and maxima. It sets all extrema to invalid if their value is absolutely smaller than any other
-	 * in the local neighborhood of a point.
-	 * The method getClearedList() can also return an {@link ArrayList} that only contains valid remaining
-	 * {@link DifferenceOfGaussianPeak}s.
-	 * 
-	 * @param detections - the {@link List} of {@link DifferenceOfGaussianPeak}s
-	 * @param radius - the radius of the local neighborhood
-	 */
-	public AdaptiveNonMaximalSuppression( final List<DifferenceOfGaussianPeak<T>> detections, final double radius )
-	{
-		this.detections = detections;
-		this.radius = radius;
-		
-		processingTime = -1;
-	}
-	
-	/**
-	 * Creates a new {@link ArrayList} that only contains all {@link DifferenceOfGaussianPeak}s that are valid.
-	 * 
-	 * @return - {@link ArrayList} of {@link DifferenceOfGaussianPeak}s
-	 */
-	public ArrayList<DifferenceOfGaussianPeak<T>> getClearedList()
-	{
-		final ArrayList<DifferenceOfGaussianPeak<T>> clearedList = new ArrayList<DifferenceOfGaussianPeak<T>>();
-		
-		for ( final DifferenceOfGaussianPeak<T> peak : detections )
-			if ( peak.isValid() )
-				clearedList.add( peak );
-		
-		return clearedList;
-	}
-	
-	@Override
-	public boolean process()
-	{
-		final long startTime = System.currentTimeMillis();
-		
-		final KDTree<DifferenceOfGaussianPeak<T>> tree = new KDTree<DifferenceOfGaussianPeak<T>>( detections );
-		final RadiusNeighborSearch<DifferenceOfGaussianPeak<T>> search = new RadiusNeighborSearch<DifferenceOfGaussianPeak<T>>( tree );
-
-		for ( final DifferenceOfGaussianPeak<T> det : detections )
-		{
-			// if it has not been invalidated before we look if it is the highest detection
-			if ( det.isValid() )
-			{
-				final ArrayList<DifferenceOfGaussianPeak<T>> neighbors = search.findNeighborsUnsorted( det, radius );				
-				final ArrayList<DifferenceOfGaussianPeak<T>> extrema = new ArrayList<DifferenceOfGaussianPeak<T>>();
-				
-				for ( final DifferenceOfGaussianPeak<T> peak : neighbors )
-					if ( det.isMax() && peak.isMax() ||  det.isMin() && peak.isMin() )
-						extrema.add( peak );
-
-				invalidateLowerEntries( extrema, det );
-			}
-		}
-		
-		processingTime = System.currentTimeMillis() - startTime;
-		
-		return true;
-	}
-	
-	protected void invalidateLowerEntries( final ArrayList<DifferenceOfGaussianPeak<T>> extrema, final DifferenceOfGaussianPeak<T> centralPeak )
-	{
-		final double centralValue = Math.abs( centralPeak.getValue().getRealDouble() );
-		
-		for ( final DifferenceOfGaussianPeak<T> peak : extrema )
-			if ( Math.abs( peak.getValue().getRealDouble() ) < centralValue )
-				peak.setPeakType( SpecialPoint.INVALID );		
-	}
-	
-	@Override
-	public boolean checkInput()
-	{
-		if ( detections == null )
-		{
-			errorMessage = "List<DifferenceOfGaussianPeak<T>> detections is null.";
-			return false;
-		}
-		else if ( detections.size() == 0 )
-		{
-			errorMessage = "List<DifferenceOfGaussianPeak<T>> detections is empty.";
-			return false;			
-		}
-		else if ( Double.isNaN( radius ) )
-		{
-			errorMessage = "Radius is NaN.";
-			return false;						
-		}
-		else
-			return true;
-	}
-	
-	@Override
-	public String getErrorMessage() { return errorMessage; }
-
-	@Override
-	public long getProcessingTime() { return processingTime; }
-}
->>>>>>> fb985c8d
+}