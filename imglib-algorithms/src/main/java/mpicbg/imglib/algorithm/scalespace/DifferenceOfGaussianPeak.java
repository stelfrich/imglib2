--- conflicted
+++ resolved
@@ -1,4 +1,3 @@
-<<<<<<< HEAD
 /**
  * This program is free software; you can redistribute it and/or
  * modify it under the terms of the GNU General Public License 2
@@ -169,177 +168,4 @@
 
 	@Override
 	public DifferenceOfGaussianPeak<T> getEntry() { return this; }
-}
-=======
-/**
- * This program is free software; you can redistribute it and/or
- * modify it under the terms of the GNU General Public License 2
- * as published by the Free Software Foundation.
- *
- * This program is distributed in the hope that it will be useful,
- * but WITHOUT ANY WARRANTY; without even the implied warranty of
- * MERCHANTABILITY or FITNESS FOR A PARTICULAR PURPOSE.  See the
- * GNU General Public License for more details.
- *
- * You should have received a copy of the GNU General Public License
- * along with this program; if not, write to the Free Software
- * Foundation, Inc., 59 Temple Place - Suite 330, Boston, MA  02111-1307, USA.
- * 
- * @author Stephan Preibisch
- */
-package mpicbg.imglib.algorithm.scalespace;
-
-import mpicbg.imglib.algorithm.kdtree.node.Leaf;
-import mpicbg.imglib.algorithm.scalespace.DifferenceOfGaussian.SpecialPoint;
-import mpicbg.imglib.cursor.Localizable;
-import mpicbg.imglib.type.numeric.NumericType;
-import mpicbg.imglib.util.Util;
-
-public class DifferenceOfGaussianPeak< T extends NumericType<T> > implements Localizable, Leaf<DifferenceOfGaussianPeak<T>>
-{
-	SpecialPoint specialPoint;
-	String errorMessage;
-	
-	final protected int[] pixelLocation;
-	final protected float[] subPixelLocationOffset;
-	final protected T value, fitValue, sumValue;
-	final int numDimensions;
-	
-	public DifferenceOfGaussianPeak( final int[] pixelLocation, final T value, final SpecialPoint specialPoint )
-	{
-		this.specialPoint = specialPoint;
-		this.pixelLocation = pixelLocation.clone();
-		this.subPixelLocationOffset = new float[ pixelLocation.length ];
-		
-		this.numDimensions = pixelLocation.length;
-		
-		this.value = value.copy();
-		this.sumValue = value.copy();
-		this.fitValue = value.createVariable();
-		this.fitValue.setZero();
-		
-		this.errorMessage = "";
-	}
-	
-	public DifferenceOfGaussianPeak<T> copy()
-	{
-		final DifferenceOfGaussianPeak<T> copy = new DifferenceOfGaussianPeak<T>(
-				pixelLocation, 
-				value, 
-				specialPoint );
-		
-		copy.setFitValue( fitValue );
-		copy.setSubPixelLocationOffset( subPixelLocationOffset );
-		
-		return copy;
-	}
-	
-	public boolean isMin() { return specialPoint == SpecialPoint.MIN; }
-	public boolean isMax() { return specialPoint == SpecialPoint.MAX; }
-	public boolean isValid() { return specialPoint != SpecialPoint.INVALID; }
-	public SpecialPoint getPeakType() { return specialPoint; }
-	public float[] getSubPixelPositionOffset() { return subPixelLocationOffset.clone(); }
-	public float getSubPixelPositionOffset( final int dim ) { return subPixelLocationOffset[ dim ]; }
-	public float[] getSubPixelPosition() 
-	{
-		final float[] loc = subPixelLocationOffset.clone();
-		
-		for ( int d = 0; d < loc.length; ++d )
-			loc[ d ] += pixelLocation[ d ];
-		
-		return loc; 
-	}
-	public void getSubPixelPosition( final float[] loc )
-	{
-		for ( int d = 0; d < loc.length; ++d )
-			loc[ d ] = subPixelLocationOffset[ d ] + pixelLocation[ d ];		
-	}
-
-	public float getSubPixelPosition( final int dim ) { return subPixelLocationOffset[ dim ] + pixelLocation[ dim ]; }
-	public T getValue() { return sumValue; }
-	public T getImgValue() { return value; }
-	public T getFitValue() { return fitValue; }
-	public String getErrorMessage() { return errorMessage; }
-	
-	public void setPeakType( final SpecialPoint specialPoint ) { this.specialPoint = specialPoint; }
-	public void setSubPixelLocationOffset( final float subPixelLocationOffset, final int dim ) { this.subPixelLocationOffset[ dim ] = subPixelLocationOffset; }
-	public void setSubPixelLocationOffset( final float[] subPixelLocationOffset )
-	{
-		for ( int d = 0; d < pixelLocation.length; ++d )
-			this.subPixelLocationOffset[ d ] = subPixelLocationOffset[ d ];
-	}
-	public void setPixelLocation( final int location, final int dim ) { pixelLocation[ dim ] = location; }
-	public void setPixelLocation( final int[] pixelLocation )
-	{
-		for ( int d = 0; d < pixelLocation.length; ++d )
-			this.pixelLocation[ d ] = pixelLocation[ d ];
-	}
-	public void setImgValue( final T value ) 
-	{ 
-		this.value.set( value );
-		
-		sumValue.set( this.value );
-		sumValue.add( this.fitValue );
-	}
-	public void setFitValue( final T value ) 
-	{
-		this.fitValue.set( value ); 
-
-		sumValue.set( this.value );
-		sumValue.add( this.fitValue );
-	}
-	public void setErrorMessage( final String errorMessage ) { this.errorMessage = errorMessage; }
-
-	@Override
-	public void getPosition( final int[] position )
-	{
-		for ( int d = 0; d < pixelLocation.length; ++d )
-			position[ d ] = pixelLocation[ d ];
-	}
-
-	@Override
-	public int[] getPosition() { return pixelLocation.clone(); }
-
-	@Override
-	public int getPosition( final int dim ) { return pixelLocation[ dim ]; }
-
-	@Override
-	public String getPositionAsString() { return Util.printCoordinates( pixelLocation );	}
-
-	@Override
-	public void fwd( final long steps ) {}
-
-	@Override
-	public void fwd() {}
-
-	@Override
-	public boolean isLeaf() { return true; }
-
-	@Override
-	public float get( final int k ) { return getSubPixelPosition( k ); }
-
-	@Override
-	public float distanceTo( final DifferenceOfGaussianPeak<T> other ) 
-	{
-		double sum = 0;
-		
-		for ( int d = 0; d < numDimensions; ++d )
-		{
-			final double tmp = other.get( d ) - get( d ); 
-			sum += tmp * tmp;
-		}
-
-		return (float)Math.sqrt( sum );
-	}
-
-	@Override
-	public int getNumDimensions() {	return numDimensions; }
-
-	@SuppressWarnings("unchecked")
-	@Override
-	public DifferenceOfGaussianPeak<T>[] createArray( final int n ) { return new DifferenceOfGaussianPeak[ n ]; }
-
-	@Override
-	public DifferenceOfGaussianPeak<T> getEntry() { return this; }
-}
->>>>>>> fb985c8d
+}