/*
 * #%L
 * ImgLib2: a general-purpose, multidimensional image processing library.
 * %%
 * Copyright (C) 2009 - 2014 Stephan Preibisch, Tobias Pietzsch, Barry DeZonia,
 * Stephan Saalfeld, Albert Cardona, Curtis Rueden, Christian Dietz, Jean-Yves
 * Tinevez, Johannes Schindelin, Lee Kamentsky, Larry Lindsey, Grant Harris,
 * Mark Hiner, Aivar Grislis, Martin Horn, Nick Perry, Michael Zinsmaier,
 * Steffen Jaensch, Jan Funke, Mark Longair, and Dimiter Prodanov.
 * %%
 * Redistribution and use in source and binary forms, with or without
 * modification, are permitted provided that the following conditions are met:
 * 
 * 1. Redistributions of source code must retain the above copyright notice,
 *    this list of conditions and the following disclaimer.
 * 2. Redistributions in binary form must reproduce the above copyright notice,
 *    this list of conditions and the following disclaimer in the documentation
 *    and/or other materials provided with the distribution.
 * 
 * THIS SOFTWARE IS PROVIDED BY THE COPYRIGHT HOLDERS AND CONTRIBUTORS "AS IS"
 * AND ANY EXPRESS OR IMPLIED WARRANTIES, INCLUDING, BUT NOT LIMITED TO, THE
 * IMPLIED WARRANTIES OF MERCHANTABILITY AND FITNESS FOR A PARTICULAR PURPOSE
 * ARE DISCLAIMED. IN NO EVENT SHALL THE COPYRIGHT HOLDERS OR CONTRIBUTORS BE
 * LIABLE FOR ANY DIRECT, INDIRECT, INCIDENTAL, SPECIAL, EXEMPLARY, OR
 * CONSEQUENTIAL DAMAGES (INCLUDING, BUT NOT LIMITED TO, PROCUREMENT OF
 * SUBSTITUTE GOODS OR SERVICES; LOSS OF USE, DATA, OR PROFITS; OR BUSINESS
 * INTERRUPTION) HOWEVER CAUSED AND ON ANY THEORY OF LIABILITY, WHETHER IN
 * CONTRACT, STRICT LIABILITY, OR TORT (INCLUDING NEGLIGENCE OR OTHERWISE)
 * ARISING IN ANY WAY OUT OF THE USE OF THIS SOFTWARE, EVEN IF ADVISED OF THE
 * POSSIBILITY OF SUCH DAMAGE.
 * #L%
 */

package net.imglib2.img.planar;

import java.util.ArrayList;

import net.imglib2.FlatIterationOrder;
import net.imglib2.img.AbstractNativeImg;
import net.imglib2.img.NativeImg;
import net.imglib2.img.basictypeaccess.PlanarAccess;
import net.imglib2.img.basictypeaccess.array.ArrayDataAccess;
import net.imglib2.type.NativeType;
import net.imglib2.util.Fraction;

/**
 * A {@link NativeImg} that stores data in an list of primitive arrays, one per
 * image plane.
 * <p>
 * The {@link PlanarImg} provides access to the underlying data arrays via the
 * {@link #getPlane(int)} method.
 * </p>
 * 
 * @author Jan Funke
 * @author Stephan Preibisch
 * @author Stephan Saalfeld
 * @author Johannes Schindelin
 * @author Tobias Pietzsch
 */
public class PlanarImg< T extends NativeType< T >, A extends ArrayDataAccess< A > > extends AbstractNativeImg< T, A > implements PlanarAccess< A >
{
	final protected int numSlices;

	/*
	 * duplicate of long[] dimension as an int array.
	 */
	final protected int[] dimensions;

	final protected int[] sliceSteps;

	final protected ArrayList< A > mirror;

	public PlanarImg( final long[] dim, final Fraction entitiesPerPixel )
	{
		this( null, dim, entitiesPerPixel );
	}

	PlanarImg( final A creator, final long[] dim, final Fraction entitiesPerPixel )
	{
		super( dim, entitiesPerPixel );

		dimensions = new int[ n ];
		for ( int d = 0; d < n; ++d )
			dimensions[ d ] = ( int ) dim[ d ];

		if ( n > 2 )
		{
			sliceSteps = new int[ n ];
			sliceSteps[ 2 ] = 1;
			for ( int i = 3; i < n; ++i )
			{
				final int j = i - 1;
				sliceSteps[ i ] = dimensions[ j ] * sliceSteps[ j ];
			}
		}
		else
		{
			sliceSteps = null;
		}

		// compute number of slices
		int s = 1;
		for ( int d = 2; d < n; ++d )
			s *= dimensions[ d ];
		numSlices = s;

		mirror = new ArrayList< A >( numSlices );

		if ( creator == null )
		{
			for ( int i = 0; i < numSlices; ++i )
				mirror.add( null );
		}
		else
		{
<<<<<<< HEAD
			final int numEntitiesPerSlice = (int)entitiesPerPixel.mulCeil( ( ( n > 1 ) ? dimensions[ 1 ] : 1 )  *  dimensions[ 0 ] ); 
=======
			final int entitiesPerSlice = ( ( n > 1 ) ? dimensions[ 1 ] : 1 ) * dimensions[ 0 ] * entitiesPerPixel;
>>>>>>> 01369d6b
			for ( int i = 0; i < numSlices; ++i )
				mirror.add( creator.createArray( numEntitiesPerSlice ) );
		}
	}

	/**
	 * This interface is implemented by all samplers on the {@link PlanarImg}.
	 * It allows the container to ask for the slice the sampler is currently in.
	 */
	public interface PlanarContainerSampler
	{
		/**
		 * @return the index of the slice the sampler is currently accessing.
		 */
		public int getCurrentSliceIndex();
	}

	@Override
	public A update( final Object c )
	{
		final int i = ( ( PlanarContainerSampler ) c ).getCurrentSliceIndex();
		return mirror.get( i < 0 ? 0 : ( i >= numSlices ? numSlices - 1 : i ) );
	}

	/**
	 * @return total number of image planes
	 */
	public int numSlices()
	{
		return numSlices;
	}

	/**
	 * For a given >=2d location, estimate the pixel index in the stack slice.
	 * 
	 * @param l
	 * @return
	 * 
	 *         TODO: remove this method? (it doesn't seem to be used anywhere)
	 */
	public final int getIndex( final int[] l )
	{
		if ( n > 1 )
			return l[ 1 ] * dimensions[ 0 ] + l[ 0 ];
		return l[ 0 ];
	}

	/**
	 * Compute a global position from the index of a slice and an index within
	 * that slice.
	 * 
	 * @param sliceIndex
	 *            index of slice
	 * @param indexInSlice
	 *            index of element within slice
	 * @param position
	 *            receives global position of element
	 * 
	 *            TODO: move this method to AbstractPlanarCursor? (that seems to
	 *            be the only place where it is needed)
	 */
	public void indexToGlobalPosition( int sliceIndex, final int indexInSlice, final int[] position )
	{
		if ( n > 1 )
		{
			position[ 1 ] = indexInSlice / dimensions[ 0 ];
			position[ 0 ] = indexInSlice - position[ 1 ] * dimensions[ 0 ];

			if ( n > 2 )
			{
				final int maxDim = n - 1;

				for ( int d = 2; d < maxDim; ++d )
				{
					final int j = sliceIndex / dimensions[ d ];
					position[ d ] = sliceIndex - j * dimensions[ d ];
					sliceIndex = j;
				}
				position[ maxDim ] = sliceIndex;
			}
		}
		else
		{
			position[ 0 ] = indexInSlice;
		}
	}

	/**
	 * Compute a global position from the index of a slice and an index within
	 * that slice.
	 * 
	 * @param sliceIndex
	 *            index of slice
	 * @param indexInSlice
	 *            index of element within slice
	 * @param dim
	 *            which dimension of the position we are interested in
	 * @return dimension dim of global position
	 * 
	 *         TODO: move this method to AbstractPlanarCursor? (that seems to be
	 *         the only place where it is needed)
	 */
	public int indexToGlobalPosition( final int sliceIndex, final int indexInSlice, final int dim )
	{
		if ( dim == 0 )
			return indexInSlice % dimensions[ 0 ];
		else if ( dim == 1 )
			return indexInSlice / dimensions[ 0 ];
		else if ( dim < n )
			return ( sliceIndex / sliceSteps[ dim ] ) % dimensions[ dim ];
		else
			return 0;
	}

	@Override
	public PlanarCursor< T > cursor()
	{
		if ( n == 1 )
			return new PlanarCursor1D< T >( this );
		else if ( n == 2 )
			return new PlanarCursor2D< T >( this );
		else
			return new PlanarCursor< T >( this );
	}

	@Override
	public PlanarLocalizingCursor< T > localizingCursor()
	{
		if ( n == 1 )
			return new PlanarLocalizingCursor1D< T >( this );
		else if ( n == 2 )
			return new PlanarLocalizingCursor2D< T >( this );
		else
			return new PlanarLocalizingCursor< T >( this );
	}

	@Override
	public PlanarRandomAccess< T > randomAccess()
	{
		if ( n == 1 )
			return new PlanarRandomAccess1D< T >( this );
		return new PlanarRandomAccess< T >( this );
	}

	@Override
	public FlatIterationOrder iterationOrder()
	{
		return new FlatIterationOrder( this );
	}

	@Override
	public A getPlane( final int no )
	{
		return mirror.get( no );
	}

	@Override
	public void setPlane( final int no, final A plane )
	{
		mirror.set( no, plane );
	}

	@Override
	public PlanarImgFactory< T > factory()
	{
		return new PlanarImgFactory< T >();
	}

	@Override
	public PlanarImg< T, ? > copy()
	{
		final PlanarImg< T, ? > copy = factory().create( dimension, firstElement().createVariable() );

		final PlanarCursor< T > cursor1 = this.cursor();
		final PlanarCursor< T > cursor2 = copy.cursor();

		while ( cursor1.hasNext() )
			cursor2.next().set( cursor1.next() );

		return copy;
	}
}<|MERGE_RESOLUTION|>--- conflicted
+++ resolved
@@ -113,11 +113,7 @@
 		}
 		else
 		{
-<<<<<<< HEAD
 			final int numEntitiesPerSlice = (int)entitiesPerPixel.mulCeil( ( ( n > 1 ) ? dimensions[ 1 ] : 1 )  *  dimensions[ 0 ] ); 
-=======
-			final int entitiesPerSlice = ( ( n > 1 ) ? dimensions[ 1 ] : 1 ) * dimensions[ 0 ] * entitiesPerPixel;
->>>>>>> 01369d6b
 			for ( int i = 0; i < numSlices; ++i )
 				mirror.add( creator.createArray( numEntitiesPerSlice ) );
 		}
