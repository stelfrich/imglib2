/*
 * #%L
 * ImgLib2: a general-purpose, multidimensional image processing library.
 * %%
 * Copyright (C) 2009 - 2014 Stephan Preibisch, Tobias Pietzsch, Barry DeZonia,
 * Stephan Saalfeld, Albert Cardona, Curtis Rueden, Christian Dietz, Jean-Yves
 * Tinevez, Johannes Schindelin, Lee Kamentsky, Larry Lindsey, Grant Harris,
 * Mark Hiner, Aivar Grislis, Martin Horn, Nick Perry, Michael Zinsmaier,
 * Steffen Jaensch, Jan Funke, Mark Longair, and Dimiter Prodanov.
 * %%
 * Redistribution and use in source and binary forms, with or without
 * modification, are permitted provided that the following conditions are met:
 * 
 * 1. Redistributions of source code must retain the above copyright notice,
 *    this list of conditions and the following disclaimer.
 * 2. Redistributions in binary form must reproduce the above copyright notice,
 *    this list of conditions and the following disclaimer in the documentation
 *    and/or other materials provided with the distribution.
 * 
 * THIS SOFTWARE IS PROVIDED BY THE COPYRIGHT HOLDERS AND CONTRIBUTORS "AS IS"
 * AND ANY EXPRESS OR IMPLIED WARRANTIES, INCLUDING, BUT NOT LIMITED TO, THE
 * IMPLIED WARRANTIES OF MERCHANTABILITY AND FITNESS FOR A PARTICULAR PURPOSE
 * ARE DISCLAIMED. IN NO EVENT SHALL THE COPYRIGHT HOLDERS OR CONTRIBUTORS BE
 * LIABLE FOR ANY DIRECT, INDIRECT, INCIDENTAL, SPECIAL, EXEMPLARY, OR
 * CONSEQUENTIAL DAMAGES (INCLUDING, BUT NOT LIMITED TO, PROCUREMENT OF
 * SUBSTITUTE GOODS OR SERVICES; LOSS OF USE, DATA, OR PROFITS; OR BUSINESS
 * INTERRUPTION) HOWEVER CAUSED AND ON ANY THEORY OF LIABILITY, WHETHER IN
 * CONTRACT, STRICT LIABILITY, OR TORT (INCLUDING NEGLIGENCE OR OTHERWISE)
 * ARISING IN ANY WAY OUT OF THE USE OF THIS SOFTWARE, EVEN IF ADVISED OF THE
 * POSSIBILITY OF SUCH DAMAGE.
 * #L%
 */

package net.imglib2.img.array;

import net.imglib2.exception.IncompatibleTypeException;
import net.imglib2.img.AbstractImg;
import net.imglib2.img.ImgFactory;
import net.imglib2.img.NativeImgFactory;
import net.imglib2.img.basictypeaccess.array.BitArray;
import net.imglib2.img.basictypeaccess.array.ByteArray;
import net.imglib2.img.basictypeaccess.array.CharArray;
import net.imglib2.img.basictypeaccess.array.DoubleArray;
import net.imglib2.img.basictypeaccess.array.FloatArray;
import net.imglib2.img.basictypeaccess.array.IntArray;
import net.imglib2.img.basictypeaccess.array.LongArray;
import net.imglib2.img.basictypeaccess.array.ShortArray;
import net.imglib2.type.NativeType;
import net.imglib2.util.Fraction;

/**
 * 
 * 
 * 
 * @author Stephan Preibisch
 * @author Stephan Saalfeld
 */
public class ArrayImgFactory< T extends NativeType< T > > extends NativeImgFactory< T >
{
	@Override
	public ArrayImg< T, ? > create( final long[] dim, final T type )
	{
		return ( ArrayImg< T, ? > ) type.createSuitableNativeImg( this, dim );
	}

	public static int numEntitiesRangeCheck( final long[] dimensions, final Fraction entitiesPerPixel )
	{
		final long numEntities = entitiesPerPixel.mulCeil( AbstractImg.numElements( dimensions ) );

		if ( numEntities > Integer.MAX_VALUE )
			throw new RuntimeException( "Number of elements in Container too big, use for example CellContainer instead: " + numEntities + " > " + Integer.MAX_VALUE );

		return ( int ) numEntities;
	}

	@Override
	public ArrayImg< T, BitArray > createBitInstance( final long[] dimensions, final Fraction entitiesPerPixel )
	{
		final int numEntities = numEntitiesRangeCheck( dimensions, entitiesPerPixel );

		return new ArrayImg< T, BitArray >( new BitArray( numEntities ), dimensions, entitiesPerPixel );
	}

	@Override
	public ArrayImg< T, ByteArray > createByteInstance( final long[] dimensions, final Fraction entitiesPerPixel )
	{
		final int numEntities = numEntitiesRangeCheck( dimensions, entitiesPerPixel );

		return new ArrayImg< T, ByteArray >( new ByteArray( numEntities ), dimensions, entitiesPerPixel );
	}

	@Override
<<<<<<< HEAD
	public ArrayImg< T, CharArray> createCharInstance( final long[] dimensions, final Fraction entitiesPerPixel )
=======
	public ArrayImg< T, CharArray > createCharInstance( final long[] dimensions, final int entitiesPerPixel )
>>>>>>> 01369d6b
	{
		final int numEntities = numEntitiesRangeCheck( dimensions, entitiesPerPixel );

		return new ArrayImg< T, CharArray >( new CharArray( numEntities ), dimensions, entitiesPerPixel );
	}

	@Override
	public ArrayImg< T, DoubleArray > createDoubleInstance( final long[] dimensions, final Fraction entitiesPerPixel )
	{
		final int numEntities = numEntitiesRangeCheck( dimensions, entitiesPerPixel );

		return new ArrayImg< T, DoubleArray >( new DoubleArray( numEntities ), dimensions, entitiesPerPixel );
	}

	@Override
	public ArrayImg< T, FloatArray > createFloatInstance( final long[] dimensions, final Fraction entitiesPerPixel )
	{
		final int numEntities = numEntitiesRangeCheck( dimensions, entitiesPerPixel );

		return new ArrayImg< T, FloatArray >( new FloatArray( numEntities ), dimensions, entitiesPerPixel );
	}

	@Override
	public ArrayImg< T, IntArray > createIntInstance( final long[] dimensions, final Fraction entitiesPerPixel )
	{
		final int numEntities = numEntitiesRangeCheck( dimensions, entitiesPerPixel );

		return new ArrayImg< T, IntArray >( new IntArray( numEntities ), dimensions, entitiesPerPixel );
	}

	@Override
	public ArrayImg< T, LongArray > createLongInstance( final long[] dimensions, final Fraction entitiesPerPixel )
	{
		final int numEntities = numEntitiesRangeCheck( dimensions, entitiesPerPixel );

		return new ArrayImg< T, LongArray >( new LongArray( numEntities ), dimensions, entitiesPerPixel );
	}

	@Override
	public ArrayImg< T, ShortArray > createShortInstance( final long[] dimensions, final Fraction entitiesPerPixel )
	{
		final int numEntities = numEntitiesRangeCheck( dimensions, entitiesPerPixel );

		return new ArrayImg< T, ShortArray >( new ShortArray( numEntities ), dimensions, entitiesPerPixel );
	}

	@SuppressWarnings( { "unchecked", "rawtypes" } )
	@Override
	public < S > ImgFactory< S > imgFactory( final S type ) throws IncompatibleTypeException
	{
		if ( NativeType.class.isInstance( type ) )
			return new ArrayImgFactory();
		throw new IncompatibleTypeException( this, type.getClass().getCanonicalName() + " does not implement NativeType." );
	}
}<|MERGE_RESOLUTION|>--- conflicted
+++ resolved
@@ -90,11 +90,7 @@
 	}
 
 	@Override
-<<<<<<< HEAD
 	public ArrayImg< T, CharArray> createCharInstance( final long[] dimensions, final Fraction entitiesPerPixel )
-=======
-	public ArrayImg< T, CharArray > createCharInstance( final long[] dimensions, final int entitiesPerPixel )
->>>>>>> 01369d6b
 	{
 		final int numEntities = numEntitiesRangeCheck( dimensions, entitiesPerPixel );
 
