/*
 * #%L
 * ImgLib2: a general-purpose, multidimensional image processing library.
 * %%
 * Copyright (C) 2009 - 2014 Stephan Preibisch, Tobias Pietzsch, Barry DeZonia,
 * Stephan Saalfeld, Albert Cardona, Curtis Rueden, Christian Dietz, Jean-Yves
 * Tinevez, Johannes Schindelin, Lee Kamentsky, Larry Lindsey, Grant Harris,
 * Mark Hiner, Aivar Grislis, Martin Horn, Nick Perry, Michael Zinsmaier,
 * Steffen Jaensch, Jan Funke, Mark Longair, and Dimiter Prodanov.
 * %%
 * Redistribution and use in source and binary forms, with or without
 * modification, are permitted provided that the following conditions are met:
 * 
 * 1. Redistributions of source code must retain the above copyright notice,
 *    this list of conditions and the following disclaimer.
 * 2. Redistributions in binary form must reproduce the above copyright notice,
 *    this list of conditions and the following disclaimer in the documentation
 *    and/or other materials provided with the distribution.
 * 
 * THIS SOFTWARE IS PROVIDED BY THE COPYRIGHT HOLDERS AND CONTRIBUTORS "AS IS"
 * AND ANY EXPRESS OR IMPLIED WARRANTIES, INCLUDING, BUT NOT LIMITED TO, THE
 * IMPLIED WARRANTIES OF MERCHANTABILITY AND FITNESS FOR A PARTICULAR PURPOSE
 * ARE DISCLAIMED. IN NO EVENT SHALL THE COPYRIGHT HOLDERS OR CONTRIBUTORS BE
 * LIABLE FOR ANY DIRECT, INDIRECT, INCIDENTAL, SPECIAL, EXEMPLARY, OR
 * CONSEQUENTIAL DAMAGES (INCLUDING, BUT NOT LIMITED TO, PROCUREMENT OF
 * SUBSTITUTE GOODS OR SERVICES; LOSS OF USE, DATA, OR PROFITS; OR BUSINESS
 * INTERRUPTION) HOWEVER CAUSED AND ON ANY THEORY OF LIABILITY, WHETHER IN
 * CONTRACT, STRICT LIABILITY, OR TORT (INCLUDING NEGLIGENCE OR OTHERWISE)
 * ARISING IN ANY WAY OUT OF THE USE OF THIS SOFTWARE, EVEN IF ADVISED OF THE
 * POSSIBILITY OF SUCH DAMAGE.
 * #L%
 */

package net.imglib2.type.numeric.real;

import net.imglib2.type.numeric.RealType;
import net.imglib2.type.numeric.complex.AbstractComplexType;

/**
 * TODO
 * 
 */
public abstract class AbstractRealType< T extends AbstractRealType< T >> extends AbstractComplexType< T > implements RealType< T >
{
	@Override
	public float getImaginaryFloat()
	{
		return 0;
	}

	@Override
	public double getImaginaryDouble()
	{
		return 0;
	}

	@Override
	public void setImaginary( final float complex )
	{}

	@Override
	public void setImaginary( final double complex )
	{}

	@Override
	public void inc()
	{
		setReal( getRealDouble() + 1 );
	}

	@Override
	public void dec()
	{
		setReal( getRealDouble() - 1 );
	}

	@Override
	public void set( final T c )
	{
		setReal( c.getRealDouble() );
	}

	@Override
	public void mul( final float c )
	{
		setReal( getRealDouble() * c );
	}

	@Override
	public void mul( final double c )
	{
		setReal( getRealDouble() * c );
	}

	@Override
	public void add( final T c )
	{
		setReal( getRealDouble() + c.getRealDouble() );
	}

	@Override
	public void div( final T c )
	{
		setReal( getRealDouble() / c.getRealDouble() );
	}

	@Override
	public void mul( final T c )
	{
		setReal( getRealDouble() * c.getRealDouble() );
	}

	@Override
	public void sub( final T c )
	{
		setReal( getRealDouble() - c.getRealDouble() );
	}

	@Override
	public void setZero()
	{
		setReal( 0 );
	}

	@Override
	public void setOne()
	{
		setReal( 1 );
	}

	@Override
<<<<<<< HEAD
	public int compareTo( final T c )
	{
=======
	public boolean equals( final Object o )
	{
		if ( ! (o instanceof RealType) )
			return false;
		@SuppressWarnings("unchecked")
		final T t = (T) o;
		return compareTo(t) == 0;
	}

	@Override
	public int hashCode()
	{
		// NB: Use the same hash code as java.lang.Double#hashCode().
		final long bits = Double.doubleToLongBits(getRealDouble());
		return (int) (bits ^ (bits >>> 32));
	}

	@Override
	public int compareTo( final T c ) 
	{ 
>>>>>>> 0262673f
		final double a = getRealDouble();
		final double b = c.getRealDouble();
		if ( a > b )
			return 1;
		else if ( a < b )
			return -1;
		else
			return 0;
	}

	@Override
	public float getPowerFloat()
	{
		return getRealFloat();
	}

	@Override
	public double getPowerDouble()
	{
		return getRealDouble();
	}

	@Override
	public float getPhaseFloat()
	{
		return 0;
	}

	@Override
	public double getPhaseDouble()
	{
		return 0;
	}

	@Override
	public String toString()
	{
		return "" + getRealDouble();
	}
}<|MERGE_RESOLUTION|>--- conflicted
+++ resolved
@@ -129,10 +129,6 @@
 	}
 
 	@Override
-<<<<<<< HEAD
-	public int compareTo( final T c )
-	{
-=======
 	public boolean equals( final Object o )
 	{
 		if ( ! (o instanceof RealType) )
@@ -151,9 +147,8 @@
 	}
 
 	@Override
-	public int compareTo( final T c ) 
-	{ 
->>>>>>> 0262673f
+	public int compareTo( final T c )
+	{
 		final double a = getRealDouble();
 		final double b = c.getRealDouble();
 		if ( a > b )
