--- conflicted
+++ resolved
@@ -95,11 +95,7 @@
 	public NativeImg< UnsignedIntType, ? extends IntAccess > createSuitableNativeImg( final NativeImgFactory< UnsignedIntType > storageFactory, final long dim[] )
 	{
 		// create the container
-<<<<<<< HEAD
 		final NativeImg<UnsignedIntType, ? extends IntAccess> container = storageFactory.createIntInstance( dim, new Fraction() );
-=======
-		final NativeImg< UnsignedIntType, ? extends IntAccess > container = storageFactory.createIntInstance( dim, 1 );
->>>>>>> 01369d6b
 
 		// create a Type that is linked to the container
 		final UnsignedIntType linkedType = new UnsignedIntType( container );
