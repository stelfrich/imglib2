/*
 * #%L
 * ImgLib2: a general-purpose, multidimensional image processing library.
 * %%
 * Copyright (C) 2009 - 2014 Stephan Preibisch, Tobias Pietzsch, Barry DeZonia,
 * Stephan Saalfeld, Albert Cardona, Curtis Rueden, Christian Dietz, Jean-Yves
 * Tinevez, Johannes Schindelin, Lee Kamentsky, Larry Lindsey, Grant Harris,
 * Mark Hiner, Aivar Grislis, Martin Horn, Nick Perry, Michael Zinsmaier,
 * Steffen Jaensch, Jan Funke, Mark Longair, and Dimiter Prodanov.
 * %%
 * Redistribution and use in source and binary forms, with or without
 * modification, are permitted provided that the following conditions are met:
 * 
 * 1. Redistributions of source code must retain the above copyright notice,
 *    this list of conditions and the following disclaimer.
 * 2. Redistributions in binary form must reproduce the above copyright notice,
 *    this list of conditions and the following disclaimer in the documentation
 *    and/or other materials provided with the distribution.
 * 
 * THIS SOFTWARE IS PROVIDED BY THE COPYRIGHT HOLDERS AND CONTRIBUTORS "AS IS"
 * AND ANY EXPRESS OR IMPLIED WARRANTIES, INCLUDING, BUT NOT LIMITED TO, THE
 * IMPLIED WARRANTIES OF MERCHANTABILITY AND FITNESS FOR A PARTICULAR PURPOSE
 * ARE DISCLAIMED. IN NO EVENT SHALL THE COPYRIGHT HOLDERS OR CONTRIBUTORS BE
 * LIABLE FOR ANY DIRECT, INDIRECT, INCIDENTAL, SPECIAL, EXEMPLARY, OR
 * CONSEQUENTIAL DAMAGES (INCLUDING, BUT NOT LIMITED TO, PROCUREMENT OF
 * SUBSTITUTE GOODS OR SERVICES; LOSS OF USE, DATA, OR PROFITS; OR BUSINESS
 * INTERRUPTION) HOWEVER CAUSED AND ON ANY THEORY OF LIABILITY, WHETHER IN
 * CONTRACT, STRICT LIABILITY, OR TORT (INCLUDING NEGLIGENCE OR OTHERWISE)
 * ARISING IN ANY WAY OUT OF THE USE OF THIS SOFTWARE, EVEN IF ADVISED OF THE
 * POSSIBILITY OF SUCH DAMAGE.
 * #L%
 */

package net.imglib2.type.numeric.real;

import net.imglib2.img.NativeImg;
import net.imglib2.img.NativeImgFactory;
import net.imglib2.img.basictypeaccess.FloatAccess;
import net.imglib2.img.basictypeaccess.array.FloatArray;
import net.imglib2.type.NativeType;
import net.imglib2.util.Fraction;

/**
 * TODO
 * 
 * @author Stephan Preibisch
 * @author Stephan Saalfeld
 */
public class FloatType extends AbstractRealType< FloatType > implements NativeType< FloatType >
{
	private int i = 0;

	final protected NativeImg< ?, ? extends FloatAccess > img;

	// the DataAccess that holds the information
	protected FloatAccess dataAccess;

	// this is the constructor if you want it to read from an array
	public FloatType( final NativeImg< ?, ? extends FloatAccess > floatStorage )
	{
		img = floatStorage;
	}

	// this is the constructor if you want it to be a variable
	public FloatType( final float value )
	{
		img = null;
		dataAccess = new FloatArray( 1 );
		set( value );
	}

	// this is the constructor if you want to specify the dataAccess
	public FloatType( final FloatAccess access )
	{
		img = null;
		dataAccess = access;
	}

	// this is the constructor if you want it to be a variable
	public FloatType()
	{
		this( 0 );
	}

	@Override
	public NativeImg< FloatType, ? extends FloatAccess > createSuitableNativeImg( final NativeImgFactory< FloatType > storageFactory, final long dim[] )
	{
		// create the container
<<<<<<< HEAD
		final NativeImg<FloatType, ? extends FloatAccess> container = storageFactory.createFloatInstance( dim, new Fraction() );
		
=======
		final NativeImg< FloatType, ? extends FloatAccess > container = storageFactory.createFloatInstance( dim, 1 );

>>>>>>> 01369d6b
		// create a Type that is linked to the container
		final FloatType linkedType = new FloatType( container );

		// pass it to the NativeContainer
		container.setLinkedType( linkedType );

		return container;
	}

	@Override
	public void updateContainer( final Object c )
	{
		dataAccess = img.update( c );
	}

	@Override
	public FloatType duplicateTypeOnSameNativeImg()
	{
		return new FloatType( img );
	}

	public float get()
	{
		return dataAccess.getValue( i );
	}

	public void set( final float f )
	{
		dataAccess.setValue( i, f );
	}

	@Override
	public float getRealFloat()
	{
		return get();
	}

	@Override
	public double getRealDouble()
	{
		return get();
	}

	@Override
	public void setReal( final float real )
	{
		set( real );
	}

	@Override
	public void setReal( final double real )
	{
		set( ( float ) real );
	}

	@Override
	public double getMaxValue()
	{
		return Float.MAX_VALUE;
	}

	@Override
	public double getMinValue()
	{
		return -Float.MAX_VALUE;
	}

	@Override
	public double getMinIncrement()
	{
		return Float.MIN_VALUE;
	}

	@Override
	public void mul( final float c )
	{
		set( get() * c );
	}

	@Override
	public void mul( final double c )
	{
		set( ( float ) ( get() * c ) );
	}

	@Override
	public void add( final FloatType c )
	{
		set( get() + c.get() );
	}

	@Override
	public void div( final FloatType c )
	{
		set( get() / c.get() );
	}

	@Override
	public void mul( final FloatType c )
	{
		set( get() * c.get() );
	}

	@Override
	public void sub( final FloatType c )
	{
		set( get() - c.get() );
	}

	@Override
	public int hashCode()
	{
		// NB: Use the same hash code as java.lang.Float#hashCode().
		return Float.floatToIntBits(get());
	}

	@Override
	public int compareTo( final FloatType c )
	{
		final float a = get();
		final float b = c.get();
		if ( a > b )
			return 1;
		else if ( a < b )
			return -1;
		else
			return 0;
	}

	@Override
	public void set( final FloatType c )
	{
		set( c.get() );
	}

	@Override
	public void setOne()
	{
		set( 1 );
	}

	@Override
	public void setZero()
	{
		set( 0 );
	}

	@Override
	public void inc()
	{
		float a = get();
		set( ++a );
	}

	@Override
	public void dec()
	{
		float a = get();
		set( --a );
	}

	@Override
	public FloatType createVariable()
	{
		return new FloatType( 0 );
	}

	@Override
	public FloatType copy()
	{
		return new FloatType( get() );
	}

	@Override
<<<<<<< HEAD
	public Fraction getEntitiesPerPixel() { return new Fraction(); }
	
=======
	public int getEntitiesPerPixel()
	{
		return 1;
	}

>>>>>>> 01369d6b
	@Override
	public void updateIndex( final int index )
	{
		i = index;
	}

	@Override
	public int getIndex()
	{
		return i;
	}

	@Override
	public void incIndex()
	{
		++i;
	}

	@Override
	public void incIndex( final int increment )
	{
		i += increment;
	}

	@Override
	public void decIndex()
	{
		--i;
	}

	@Override
	public void decIndex( final int decrement )
	{
		i -= decrement;
	}

	@Override
	public int getBitsPerPixel()
	{
		return 32;
	}
}<|MERGE_RESOLUTION|>--- conflicted
+++ resolved
@@ -86,13 +86,8 @@
 	public NativeImg< FloatType, ? extends FloatAccess > createSuitableNativeImg( final NativeImgFactory< FloatType > storageFactory, final long dim[] )
 	{
 		// create the container
-<<<<<<< HEAD
 		final NativeImg<FloatType, ? extends FloatAccess> container = storageFactory.createFloatInstance( dim, new Fraction() );
 		
-=======
-		final NativeImg< FloatType, ? extends FloatAccess > container = storageFactory.createFloatInstance( dim, 1 );
-
->>>>>>> 01369d6b
 		// create a Type that is linked to the container
 		final FloatType linkedType = new FloatType( container );
 
@@ -267,16 +262,8 @@
 	}
 
 	@Override
-<<<<<<< HEAD
 	public Fraction getEntitiesPerPixel() { return new Fraction(); }
 	
-=======
-	public int getEntitiesPerPixel()
-	{
-		return 1;
-	}
-
->>>>>>> 01369d6b
 	@Override
 	public void updateIndex( final int index )
 	{
