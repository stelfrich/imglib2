/*
 * #%L
 * ImgLib2: a general-purpose, multidimensional image processing library.
 * %%
 * Copyright (C) 2009 - 2014 Stephan Preibisch, Tobias Pietzsch, Barry DeZonia,
 * Stephan Saalfeld, Albert Cardona, Curtis Rueden, Christian Dietz, Jean-Yves
 * Tinevez, Johannes Schindelin, Lee Kamentsky, Larry Lindsey, Grant Harris,
 * Mark Hiner, Aivar Grislis, Martin Horn, Nick Perry, Michael Zinsmaier,
 * Steffen Jaensch, Jan Funke, Mark Longair, and Dimiter Prodanov.
 * %%
 * Redistribution and use in source and binary forms, with or without
 * modification, are permitted provided that the following conditions are met:
 * 
 * 1. Redistributions of source code must retain the above copyright notice,
 *    this list of conditions and the following disclaimer.
 * 2. Redistributions in binary form must reproduce the above copyright notice,
 *    this list of conditions and the following disclaimer in the documentation
 *    and/or other materials provided with the distribution.
 * 
 * THIS SOFTWARE IS PROVIDED BY THE COPYRIGHT HOLDERS AND CONTRIBUTORS "AS IS"
 * AND ANY EXPRESS OR IMPLIED WARRANTIES, INCLUDING, BUT NOT LIMITED TO, THE
 * IMPLIED WARRANTIES OF MERCHANTABILITY AND FITNESS FOR A PARTICULAR PURPOSE
 * ARE DISCLAIMED. IN NO EVENT SHALL THE COPYRIGHT HOLDERS OR CONTRIBUTORS BE
 * LIABLE FOR ANY DIRECT, INDIRECT, INCIDENTAL, SPECIAL, EXEMPLARY, OR
 * CONSEQUENTIAL DAMAGES (INCLUDING, BUT NOT LIMITED TO, PROCUREMENT OF
 * SUBSTITUTE GOODS OR SERVICES; LOSS OF USE, DATA, OR PROFITS; OR BUSINESS
 * INTERRUPTION) HOWEVER CAUSED AND ON ANY THEORY OF LIABILITY, WHETHER IN
 * CONTRACT, STRICT LIABILITY, OR TORT (INCLUDING NEGLIGENCE OR OTHERWISE)
 * ARISING IN ANY WAY OUT OF THE USE OF THIS SOFTWARE, EVEN IF ADVISED OF THE
 * POSSIBILITY OF SUCH DAMAGE.
 * #L%
 */

package net.imglib2.type.numeric.real;

import net.imglib2.img.NativeImg;
import net.imglib2.img.NativeImgFactory;
import net.imglib2.img.basictypeaccess.FloatAccess;
import net.imglib2.img.basictypeaccess.array.FloatArray;
import net.imglib2.type.NativeType;

/**
 * TODO
 * 
 * @author Stephan Preibisch
 * @author Stephan Saalfeld
 */
public class FloatType extends AbstractRealType< FloatType > implements NativeType< FloatType >
{
	private int i = 0;

	final protected NativeImg< ?, ? extends FloatAccess > img;

	// the DataAccess that holds the information
	protected FloatAccess dataAccess;

	// this is the constructor if you want it to read from an array
	public FloatType( final NativeImg< ?, ? extends FloatAccess > floatStorage )
	{
		img = floatStorage;
	}

	// this is the constructor if you want it to be a variable
	public FloatType( final float value )
	{
		img = null;
		dataAccess = new FloatArray( 1 );
		set( value );
	}

	// this is the constructor if you want to specify the dataAccess
	public FloatType( final FloatAccess access )
	{
		img = null;
		dataAccess = access;
	}

	// this is the constructor if you want it to be a variable
	public FloatType()
	{
		this( 0 );
	}

	@Override
	public NativeImg< FloatType, ? extends FloatAccess > createSuitableNativeImg( final NativeImgFactory< FloatType > storageFactory, final long dim[] )
	{
		// create the container
		final NativeImg< FloatType, ? extends FloatAccess > container = storageFactory.createFloatInstance( dim, 1 );

		// create a Type that is linked to the container
		final FloatType linkedType = new FloatType( container );

		// pass it to the NativeContainer
		container.setLinkedType( linkedType );

		return container;
	}

	@Override
	public void updateContainer( final Object c )
	{
		dataAccess = img.update( c );
	}

	@Override
	public FloatType duplicateTypeOnSameNativeImg()
	{
		return new FloatType( img );
	}

	public float get()
	{
		return dataAccess.getValue( i );
	}

	public void set( final float f )
	{
		dataAccess.setValue( i, f );
	}

	@Override
	public float getRealFloat()
	{
		return get();
	}

	@Override
	public double getRealDouble()
	{
		return get();
	}

	@Override
	public void setReal( final float real )
	{
		set( real );
	}

	@Override
	public void setReal( final double real )
	{
		set( ( float ) real );
	}

	@Override
	public double getMaxValue()
	{
		return Float.MAX_VALUE;
	}

	@Override
	public double getMinValue()
	{
		return -Float.MAX_VALUE;
	}

	@Override
	public double getMinIncrement()
	{
		return Float.MIN_VALUE;
	}

	@Override
	public void mul( final float c )
	{
		set( get() * c );
	}

	@Override
	public void mul( final double c )
	{
		set( ( float ) ( get() * c ) );
	}

	@Override
	public void add( final FloatType c )
	{
		set( get() + c.get() );
	}

	@Override
	public void div( final FloatType c )
	{
		set( get() / c.get() );
	}

	@Override
	public void mul( final FloatType c )
	{
		set( get() * c.get() );
	}

	@Override
	public void sub( final FloatType c )
	{
		set( get() - c.get() );
	}

	@Override
<<<<<<< HEAD
	public int compareTo( final FloatType c )
	{
=======
	public int hashCode()
	{
		// NB: Use the same hash code as java.lang.Float#hashCode().
		return Float.floatToIntBits(get());
	}

	@Override
	public int compareTo( final FloatType c ) 
	{ 
>>>>>>> 0262673f
		final float a = get();
		final float b = c.get();
		if ( a > b )
			return 1;
		else if ( a < b )
			return -1;
		else
			return 0;
	}

	@Override
	public void set( final FloatType c )
	{
		set( c.get() );
	}

	@Override
	public void setOne()
	{
		set( 1 );
	}

	@Override
	public void setZero()
	{
		set( 0 );
	}

	@Override
	public void inc()
	{
		float a = get();
		set( ++a );
	}

	@Override
	public void dec()
	{
		float a = get();
		set( --a );
	}

	@Override
	public FloatType createVariable()
	{
		return new FloatType( 0 );
	}

	@Override
	public FloatType copy()
	{
		return new FloatType( get() );
	}

	@Override
	public int getEntitiesPerPixel()
	{
		return 1;
	}

	@Override
	public void updateIndex( final int index )
	{
		i = index;
	}

	@Override
	public int getIndex()
	{
		return i;
	}

	@Override
	public void incIndex()
	{
		++i;
	}

	@Override
	public void incIndex( final int increment )
	{
		i += increment;
	}

	@Override
	public void decIndex()
	{
		--i;
	}

	@Override
	public void decIndex( final int decrement )
	{
		i -= decrement;
	}

	@Override
	public int getBitsPerPixel()
	{
		return 32;
	}
}<|MERGE_RESOLUTION|>--- conflicted
+++ resolved
@@ -197,10 +197,6 @@
 	}
 
 	@Override
-<<<<<<< HEAD
-	public int compareTo( final FloatType c )
-	{
-=======
 	public int hashCode()
 	{
 		// NB: Use the same hash code as java.lang.Float#hashCode().
@@ -208,9 +204,8 @@
 	}
 
 	@Override
-	public int compareTo( final FloatType c ) 
-	{ 
->>>>>>> 0262673f
+	public int compareTo( final FloatType c )
+	{
 		final float a = get();
 		final float b = c.get();
 		if ( a > b )
