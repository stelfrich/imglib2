/*
 * #%L
 * ImgLib2: a general-purpose, multidimensional image processing library.
 * %%
 * Copyright (C) 2009 - 2014 Stephan Preibisch, Tobias Pietzsch, Barry DeZonia,
 * Stephan Saalfeld, Albert Cardona, Curtis Rueden, Christian Dietz, Jean-Yves
 * Tinevez, Johannes Schindelin, Lee Kamentsky, Larry Lindsey, Grant Harris,
 * Mark Hiner, Aivar Grislis, Martin Horn, Nick Perry, Michael Zinsmaier,
 * Steffen Jaensch, Jan Funke, Mark Longair, and Dimiter Prodanov.
 * %%
 * Redistribution and use in source and binary forms, with or without
 * modification, are permitted provided that the following conditions are met:
 * 
 * 1. Redistributions of source code must retain the above copyright notice,
 *    this list of conditions and the following disclaimer.
 * 2. Redistributions in binary form must reproduce the above copyright notice,
 *    this list of conditions and the following disclaimer in the documentation
 *    and/or other materials provided with the distribution.
 * 
 * THIS SOFTWARE IS PROVIDED BY THE COPYRIGHT HOLDERS AND CONTRIBUTORS "AS IS"
 * AND ANY EXPRESS OR IMPLIED WARRANTIES, INCLUDING, BUT NOT LIMITED TO, THE
 * IMPLIED WARRANTIES OF MERCHANTABILITY AND FITNESS FOR A PARTICULAR PURPOSE
 * ARE DISCLAIMED. IN NO EVENT SHALL THE COPYRIGHT HOLDERS OR CONTRIBUTORS BE
 * LIABLE FOR ANY DIRECT, INDIRECT, INCIDENTAL, SPECIAL, EXEMPLARY, OR
 * CONSEQUENTIAL DAMAGES (INCLUDING, BUT NOT LIMITED TO, PROCUREMENT OF
 * SUBSTITUTE GOODS OR SERVICES; LOSS OF USE, DATA, OR PROFITS; OR BUSINESS
 * INTERRUPTION) HOWEVER CAUSED AND ON ANY THEORY OF LIABILITY, WHETHER IN
 * CONTRACT, STRICT LIABILITY, OR TORT (INCLUDING NEGLIGENCE OR OTHERWISE)
 * ARISING IN ANY WAY OUT OF THE USE OF THIS SOFTWARE, EVEN IF ADVISED OF THE
 * POSSIBILITY OF SUCH DAMAGE.
 * #L%
 */

package net.imglib2.type.numeric.integer;

import net.imglib2.img.NativeImg;
import net.imglib2.img.NativeImgFactory;
import net.imglib2.img.basictypeaccess.IntAccess;
import net.imglib2.util.Fraction;

/**
 * TODO
 * 
 * @author Stephan Preibisch
 * @author Stephan Saalfeld
 */
public class IntType extends GenericIntType< IntType >
{
	// this is the constructor if you want it to read from an array
	public IntType( final NativeImg< ?, ? extends IntAccess > img )
	{
		super( img );
	}

	// this is the constructor if you want it to be a variable
	public IntType( final int value )
	{
		super( value );
	}

	// this is the constructor if you want to specify the dataAccess
	public IntType( final IntAccess access )
	{
		super( access );
	}

	// this is the constructor if you want it to be a variable
	public IntType()
	{
		super( 0 );
	}

	@Override
	public NativeImg< IntType, ? extends IntAccess > createSuitableNativeImg( final NativeImgFactory< IntType > storageFactory, final long dim[] )
	{
		// create the container
<<<<<<< HEAD
		final NativeImg<IntType, ? extends IntAccess> container = storageFactory.createIntInstance( dim, new Fraction() );
=======
		final NativeImg< IntType, ? extends IntAccess > container = storageFactory.createIntInstance( dim, 1 );
>>>>>>> 01369d6b

		// create a Type that is linked to the container
		final IntType linkedType = new IntType( container );

		// pass it to the NativeContainer
		container.setLinkedType( linkedType );

		return container;
	}

	@Override
	public IntType duplicateTypeOnSameNativeImg()
	{
		return new IntType( img );
	}

	public int get()
	{
		return getValue();
	}

	public void set( final int b )
	{
		setValue( b );
	}

	@Override
	public int getInteger()
	{
		return get();
	}

	@Override
	public long getIntegerLong()
	{
		return get();
	}

	@Override
	public void setInteger( final int f )
	{
		set( f );
	}

	@Override
	public void setInteger( final long f )
	{
		set( ( int ) f );
	}

	@Override
	public double getMaxValue()
	{
		return Integer.MAX_VALUE;
	}

	@Override
	public double getMinValue()
	{
		return Integer.MIN_VALUE;
	}

	@Override
	public IntType createVariable()
	{
		return new IntType( 0 );
	}

	@Override
	public IntType copy()
	{
		return new IntType( getValue() );
	}
}<|MERGE_RESOLUTION|>--- conflicted
+++ resolved
@@ -74,11 +74,7 @@
 	public NativeImg< IntType, ? extends IntAccess > createSuitableNativeImg( final NativeImgFactory< IntType > storageFactory, final long dim[] )
 	{
 		// create the container
-<<<<<<< HEAD
 		final NativeImg<IntType, ? extends IntAccess> container = storageFactory.createIntInstance( dim, new Fraction() );
-=======
-		final NativeImg< IntType, ? extends IntAccess > container = storageFactory.createIntInstance( dim, 1 );
->>>>>>> 01369d6b
 
 		// create a Type that is linked to the container
 		final IntType linkedType = new IntType( container );
