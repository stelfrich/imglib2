/*
 * #%L
 * ImgLib2: a general-purpose, multidimensional image processing library.
 * %%
 * Copyright (C) 2009 - 2014 Stephan Preibisch, Tobias Pietzsch, Barry DeZonia,
 * Stephan Saalfeld, Albert Cardona, Curtis Rueden, Christian Dietz, Jean-Yves
 * Tinevez, Johannes Schindelin, Lee Kamentsky, Larry Lindsey, Grant Harris,
 * Mark Hiner, Aivar Grislis, Martin Horn, Nick Perry, Michael Zinsmaier,
 * Steffen Jaensch, Jan Funke, Mark Longair, and Dimiter Prodanov.
 * %%
 * Redistribution and use in source and binary forms, with or without
 * modification, are permitted provided that the following conditions are met:
 * 
 * 1. Redistributions of source code must retain the above copyright notice,
 *    this list of conditions and the following disclaimer.
 * 2. Redistributions in binary form must reproduce the above copyright notice,
 *    this list of conditions and the following disclaimer in the documentation
 *    and/or other materials provided with the distribution.
 * 
 * THIS SOFTWARE IS PROVIDED BY THE COPYRIGHT HOLDERS AND CONTRIBUTORS "AS IS"
 * AND ANY EXPRESS OR IMPLIED WARRANTIES, INCLUDING, BUT NOT LIMITED TO, THE
 * IMPLIED WARRANTIES OF MERCHANTABILITY AND FITNESS FOR A PARTICULAR PURPOSE
 * ARE DISCLAIMED. IN NO EVENT SHALL THE COPYRIGHT HOLDERS OR CONTRIBUTORS BE
 * LIABLE FOR ANY DIRECT, INDIRECT, INCIDENTAL, SPECIAL, EXEMPLARY, OR
 * CONSEQUENTIAL DAMAGES (INCLUDING, BUT NOT LIMITED TO, PROCUREMENT OF
 * SUBSTITUTE GOODS OR SERVICES; LOSS OF USE, DATA, OR PROFITS; OR BUSINESS
 * INTERRUPTION) HOWEVER CAUSED AND ON ANY THEORY OF LIABILITY, WHETHER IN
 * CONTRACT, STRICT LIABILITY, OR TORT (INCLUDING NEGLIGENCE OR OTHERWISE)
 * ARISING IN ANY WAY OUT OF THE USE OF THIS SOFTWARE, EVEN IF ADVISED OF THE
 * POSSIBILITY OF SUCH DAMAGE.
 * #L%
 */

package net.imglib2.type.numeric.integer;

import net.imglib2.img.NativeImg;
import net.imglib2.img.NativeImgFactory;
import net.imglib2.img.basictypeaccess.ShortAccess;
import net.imglib2.type.NativeTypeId;
import net.imglib2.util.Util;

/**
 * TODO
 * 
 * @author Stephan Preibisch
 * @author Stephan Saalfeld
 */
public class UnsignedShortType extends GenericShortType< UnsignedShortType >
{
	// this is the constructor if you want it to read from an array
	public UnsignedShortType( final NativeImg< ?, ? extends ShortAccess > img )
	{
		super( img );
	}

	// this is the constructor if you want it to be a variable
	public UnsignedShortType( final int value )
	{
		super( getCodedSignedShortChecked( value ) );
	}

	// this is the constructor if you want to specify the dataAccess
	public UnsignedShortType( final ShortAccess access )
	{
		super( access );
	}

	// this is the constructor if you want it to be a variable
	public UnsignedShortType()
	{
		this( 0 );
	}

	public static short getCodedSignedShortChecked( int unsignedShort )
	{
		if ( unsignedShort < 0 )
			unsignedShort = 0;
		else if ( unsignedShort > 65535 )
			unsignedShort = 65535;

		return getCodedSignedShort( unsignedShort );
	}

	public static short getCodedSignedShort( final int unsignedShort )
	{
		return ( short ) ( unsignedShort & 0xffff );
	}

	public static int getUnsignedShort( final short signedShort )
	{
		return signedShort & 0xffff;
	}

	@Override
	public NativeImg< UnsignedShortType, ? extends ShortAccess > createSuitableNativeImg( final NativeImgFactory< UnsignedShortType > storageFactory, final long dim[] )
	{
		// create the container
		final NativeImg< UnsignedShortType, ? extends ShortAccess > container = storageFactory.createShortInstance( dim, 1 );

		// create a Type that is linked to the container
		final UnsignedShortType linkedType = new UnsignedShortType( container );

		// pass it to the NativeContainer
		container.setLinkedType( linkedType );

		return container;
	}

	@Override
	public UnsignedShortType duplicateTypeOnSameNativeImg()
	{
		return new UnsignedShortType( img );
	}

	@Override
	public void mul( final float c )
	{
		set( Util.round( get() * c ) );
	}

	@Override
	public void mul( final double c )
	{
		set( ( int ) Util.round( get() * c ) );
	}

	@Override
	public void add( final UnsignedShortType c )
	{
		set( get() + c.get() );
	}

	@Override
	public void div( final UnsignedShortType c )
	{
		set( get() / c.get() );
	}

	@Override
	public void mul( final UnsignedShortType c )
	{
		set( get() * c.get() );
	}

	@Override
	public void sub( final UnsignedShortType c )
	{
		set( get() - c.get() );
	}

	@Override
	public void inc()
	{
		set( get() + 1 );
	}

	@Override
	public void dec()
	{
		set( get() - 1 );
	}

	public int get()
	{
		return getUnsignedShort( getValue() );
	}

	public void set( final int f )
	{
		setValue( getCodedSignedShort( f ) );
	}
<<<<<<< HEAD

	@Override
	public int getInteger()
=======

	@Override
	public int getInteger()
	{
		return get();
	}

	@Override
	public long getIntegerLong()
>>>>>>> 5ddea7f8
	{
		return get();
	}

	@Override
<<<<<<< HEAD
	public long getIntegerLong()
	{
		return get();
	}

	@Override
	public void setInteger( final int f )
	{
		set( f );
	}

	@Override
	public void setInteger( final long f )
	{
		set( ( int ) f );
	}

	@Override
	public double getMaxValue()
	{
		return -Short.MIN_VALUE + Short.MAX_VALUE;
	}

	@Override
	public double getMinValue()
	{
		return 0;
=======
	public void setInteger( final int f )
	{
		set( f );
	}

	@Override
	public void setInteger( final long f )
	{
		set( ( int ) f );
	}

	@Override
	public double getMaxValue()
	{
		return -Short.MIN_VALUE + Short.MAX_VALUE;
	}

	@Override
	public double getMinValue()
	{
		return 0;
	}

	@Override
	public int hashCode()
	{
		// NB: Use the same hash code as java.lang.Integer#hashCode().
		return get();
>>>>>>> 5ddea7f8
	}

	@Override
	public int compareTo( final UnsignedShortType c )
	{
		final int a = get();
		final int b = c.get();

		if ( a > b )
			return 1;
		else if ( a < b )
			return -1;
		else
			return 0;
	}

	@Override
	public UnsignedShortType createVariable()
	{
		return new UnsignedShortType( 0 );
	}
<<<<<<< HEAD

	@Override
	public UnsignedShortType copy()
	{
		return new UnsignedShortType( get() );
	}

	@Override
	public String toString()
	{
		return "" + get();
	}

	@Override
	public NativeTypeId getNativeTypeId()
	{
		return NativeTypeId.Other;
=======

	@Override
	public UnsignedShortType copy()
	{
		return new UnsignedShortType( get() );
	}

	@Override
	public String toString()
	{
		return "" + get();
>>>>>>> 5ddea7f8
	}
}<|MERGE_RESOLUTION|>--- conflicted
+++ resolved
@@ -169,55 +169,20 @@
 	{
 		setValue( getCodedSignedShort( f ) );
 	}
-<<<<<<< HEAD
 
 	@Override
 	public int getInteger()
-=======
-
-	@Override
-	public int getInteger()
 	{
 		return get();
 	}
 
 	@Override
 	public long getIntegerLong()
->>>>>>> 5ddea7f8
 	{
 		return get();
 	}
 
 	@Override
-<<<<<<< HEAD
-	public long getIntegerLong()
-	{
-		return get();
-	}
-
-	@Override
-	public void setInteger( final int f )
-	{
-		set( f );
-	}
-
-	@Override
-	public void setInteger( final long f )
-	{
-		set( ( int ) f );
-	}
-
-	@Override
-	public double getMaxValue()
-	{
-		return -Short.MIN_VALUE + Short.MAX_VALUE;
-	}
-
-	@Override
-	public double getMinValue()
-	{
-		return 0;
-=======
 	public void setInteger( final int f )
 	{
 		set( f );
@@ -246,7 +211,6 @@
 	{
 		// NB: Use the same hash code as java.lang.Integer#hashCode().
 		return get();
->>>>>>> 5ddea7f8
 	}
 
 	@Override
@@ -268,7 +232,6 @@
 	{
 		return new UnsignedShortType( 0 );
 	}
-<<<<<<< HEAD
 
 	@Override
 	public UnsignedShortType copy()
@@ -286,18 +249,5 @@
 	public NativeTypeId getNativeTypeId()
 	{
 		return NativeTypeId.Other;
-=======
-
-	@Override
-	public UnsignedShortType copy()
-	{
-		return new UnsignedShortType( get() );
-	}
-
-	@Override
-	public String toString()
-	{
-		return "" + get();
->>>>>>> 5ddea7f8
 	}
 }