--- conflicted
+++ resolved
@@ -95,11 +95,7 @@
 	public NativeImg< UnsignedShortType, ? extends ShortAccess > createSuitableNativeImg( final NativeImgFactory< UnsignedShortType > storageFactory, final long dim[] )
 	{
 		// create the container
-<<<<<<< HEAD
 		final NativeImg<UnsignedShortType, ? extends ShortAccess> container = storageFactory.createShortInstance( dim, new Fraction() );
-=======
-		final NativeImg< UnsignedShortType, ? extends ShortAccess > container = storageFactory.createShortInstance( dim, 1 );
->>>>>>> 01369d6b
 
 		// create a Type that is linked to the container
 		final UnsignedShortType linkedType = new UnsignedShortType( container );
