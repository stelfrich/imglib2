/*
 * #%L
 * ImgLib2: a general-purpose, multidimensional image processing library.
 * %%
 * Copyright (C) 2009 - 2014 Stephan Preibisch, Tobias Pietzsch, Barry DeZonia,
 * Stephan Saalfeld, Albert Cardona, Curtis Rueden, Christian Dietz, Jean-Yves
 * Tinevez, Johannes Schindelin, Lee Kamentsky, Larry Lindsey, Grant Harris,
 * Mark Hiner, Aivar Grislis, Martin Horn, Nick Perry, Michael Zinsmaier,
 * Steffen Jaensch, Jan Funke, Mark Longair, and Dimiter Prodanov.
 * %%
 * Redistribution and use in source and binary forms, with or without
 * modification, are permitted provided that the following conditions are met:
 * 
 * 1. Redistributions of source code must retain the above copyright notice,
 *    this list of conditions and the following disclaimer.
 * 2. Redistributions in binary form must reproduce the above copyright notice,
 *    this list of conditions and the following disclaimer in the documentation
 *    and/or other materials provided with the distribution.
 * 
 * THIS SOFTWARE IS PROVIDED BY THE COPYRIGHT HOLDERS AND CONTRIBUTORS "AS IS"
 * AND ANY EXPRESS OR IMPLIED WARRANTIES, INCLUDING, BUT NOT LIMITED TO, THE
 * IMPLIED WARRANTIES OF MERCHANTABILITY AND FITNESS FOR A PARTICULAR PURPOSE
 * ARE DISCLAIMED. IN NO EVENT SHALL THE COPYRIGHT HOLDERS OR CONTRIBUTORS BE
 * LIABLE FOR ANY DIRECT, INDIRECT, INCIDENTAL, SPECIAL, EXEMPLARY, OR
 * CONSEQUENTIAL DAMAGES (INCLUDING, BUT NOT LIMITED TO, PROCUREMENT OF
 * SUBSTITUTE GOODS OR SERVICES; LOSS OF USE, DATA, OR PROFITS; OR BUSINESS
 * INTERRUPTION) HOWEVER CAUSED AND ON ANY THEORY OF LIABILITY, WHETHER IN
 * CONTRACT, STRICT LIABILITY, OR TORT (INCLUDING NEGLIGENCE OR OTHERWISE)
 * ARISING IN ANY WAY OUT OF THE USE OF THIS SOFTWARE, EVEN IF ADVISED OF THE
 * POSSIBILITY OF SUCH DAMAGE.
 * #L%
 */

package net.imglib2.type.numeric.real;

import net.imglib2.img.NativeImg;
import net.imglib2.img.NativeImgFactory;
import net.imglib2.img.basictypeaccess.DoubleAccess;
import net.imglib2.img.basictypeaccess.array.DoubleArray;
import net.imglib2.type.NativeType;
<<<<<<< HEAD
import net.imglib2.type.numeric.ExponentialMathType;
import net.imglib2.util.Fraction;
import net.imglib2.util.Util;
=======
>>>>>>> b4d155b9

/**
 * TODO
 * 
 * @author Stephan Preibisch
 * @author Stephan Saalfeld
 */
public class DoubleType extends AbstractRealType< DoubleType > implements NativeType< DoubleType >
{
	private int i = 0;

	final protected NativeImg< ?, ? extends DoubleAccess > img;

	// the DataAccess that holds the information
	protected DoubleAccess dataAccess;

	// this is the constructor if you want it to read from an array
	public DoubleType( final NativeImg< ?, ? extends DoubleAccess > doubleStorage )
	{
		img = doubleStorage;
	}

	// this is the constructor if you want it to be a variable
	public DoubleType( final double value )
	{
		img = null;
		dataAccess = new DoubleArray( 1 );
		set( value );
	}

	// this is the constructor if you want to specify the dataAccess
	public DoubleType( final DoubleAccess access )
	{
		img = null;
		dataAccess = access;
	}

	// this is the constructor if you want it to be a variable
	public DoubleType()
	{
		this( 0 );
	}

	@Override
	public NativeImg< DoubleType, ? extends DoubleAccess > createSuitableNativeImg( final NativeImgFactory< DoubleType > storageFactory, final long dim[] )
	{
		// create the container
		final NativeImg<DoubleType, ? extends DoubleAccess> container = storageFactory.createDoubleInstance( dim, new Fraction() );
		
		// create a Type that is linked to the container
		final DoubleType linkedType = new DoubleType( container );

		// pass it to the NativeContainer
		container.setLinkedType( linkedType );

		return container;
	}

	@Override
	public void updateContainer( final Object c )
	{
		dataAccess = img.update( c );
	}

	@Override
	public DoubleType duplicateTypeOnSameNativeImg()
	{
		return new DoubleType( img );
	}

	public double get()
	{
		return dataAccess.getValue( i );
	}

	public void set( final double f )
	{
		dataAccess.setValue( i, f );
	}

	@Override
	public float getRealFloat()
	{
		return ( float ) get();
	}

	@Override
	public double getRealDouble()
	{
		return get();
	}

	@Override
	public void setReal( final float real )
	{
		set( real );
	}

	@Override
	public void setReal( final double real )
	{
		set( real );
	}

	@Override
	public double getMaxValue()
	{
		return Double.MAX_VALUE;
	}

	@Override
	public double getMinValue()
	{
		return -Double.MAX_VALUE;
	}

	@Override
	public double getMinIncrement()
	{
		return Double.MIN_VALUE;
	}

	@Override
	public DoubleType createVariable()
	{
		return new DoubleType( 0 );
	}

	@Override
	public DoubleType copy()
	{
		return new DoubleType( get() );
	}

	@Override
<<<<<<< HEAD
	public void exp()
	{
		set( Math.exp( get() ) );
	}

	@Override
	public void round()
	{
		set( Util.round( get() ) );
	}

	@Override
	public Fraction getEntitiesPerPixel() { return new Fraction(); }
	
=======
	public int getEntitiesPerPixel()
	{
		return 1;
	}

>>>>>>> b4d155b9
	@Override
	public void updateIndex( final int index )
	{
		i = index;
	}

	@Override
	public int getIndex()
	{
		return i;
	}

	@Override
	public void incIndex()
	{
		++i;
	}

	@Override
	public void incIndex( final int increment )
	{
		i += increment;
	}

	@Override
	public void decIndex()
	{
		--i;
	}

	@Override
	public void decIndex( final int decrement )
	{
		i -= decrement;
	}

	@Override
	public int getBitsPerPixel()
	{
		return 64;
	}
}<|MERGE_RESOLUTION|>--- conflicted
+++ resolved
@@ -38,12 +38,7 @@
 import net.imglib2.img.basictypeaccess.DoubleAccess;
 import net.imglib2.img.basictypeaccess.array.DoubleArray;
 import net.imglib2.type.NativeType;
-<<<<<<< HEAD
-import net.imglib2.type.numeric.ExponentialMathType;
 import net.imglib2.util.Fraction;
-import net.imglib2.util.Util;
-=======
->>>>>>> b4d155b9
 
 /**
  * TODO
@@ -179,28 +174,11 @@
 	}
 
 	@Override
-<<<<<<< HEAD
-	public void exp()
-	{
-		set( Math.exp( get() ) );
-	}
-
-	@Override
-	public void round()
-	{
-		set( Util.round( get() ) );
-	}
-
-	@Override
-	public Fraction getEntitiesPerPixel() { return new Fraction(); }
-	
-=======
-	public int getEntitiesPerPixel()
-	{
-		return 1;
-	}
-
->>>>>>> b4d155b9
+	public Fraction getEntitiesPerPixel()
+	{
+		return new Fraction();
+	}
+
 	@Override
 	public void updateIndex( final int index )
 	{
