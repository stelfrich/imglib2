--- conflicted
+++ resolved
@@ -88,13 +88,8 @@
 	public NativeImg< DoubleType, ? extends DoubleAccess > createSuitableNativeImg( final NativeImgFactory< DoubleType > storageFactory, final long dim[] )
 	{
 		// create the container
-<<<<<<< HEAD
 		final NativeImg<DoubleType, ? extends DoubleAccess> container = storageFactory.createDoubleInstance( dim, new Fraction() );
 		
-=======
-		final NativeImg< DoubleType, ? extends DoubleAccess > container = storageFactory.createDoubleInstance( dim, 1 );
-
->>>>>>> 01369d6b
 		// create a Type that is linked to the container
 		final DoubleType linkedType = new DoubleType( container );
 
@@ -193,16 +188,8 @@
 	}
 
 	@Override
-<<<<<<< HEAD
 	public Fraction getEntitiesPerPixel() { return new Fraction(); }
 	
-=======
-	public int getEntitiesPerPixel()
-	{
-		return 1;
-	}
-
->>>>>>> 01369d6b
 	@Override
 	public void updateIndex( final int index )
 	{
