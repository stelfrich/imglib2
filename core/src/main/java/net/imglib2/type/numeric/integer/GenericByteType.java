--- conflicted
+++ resolved
@@ -83,14 +83,7 @@
 	}
 
 	@Override
-<<<<<<< HEAD
 	public Fraction getEntitiesPerPixel() { return new Fraction(); }
-=======
-	public int getEntitiesPerPixel()
-	{
-		return 1;
-	}
->>>>>>> 01369d6b
 
 	@Override
 	public void updateContainer( final Object c )
