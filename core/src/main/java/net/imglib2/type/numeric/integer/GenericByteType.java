/*
 * #%L
 * ImgLib2: a general-purpose, multidimensional image processing library.
 * %%
 * Copyright (C) 2009 - 2014 Stephan Preibisch, Tobias Pietzsch, Barry DeZonia,
 * Stephan Saalfeld, Albert Cardona, Curtis Rueden, Christian Dietz, Jean-Yves
 * Tinevez, Johannes Schindelin, Lee Kamentsky, Larry Lindsey, Grant Harris,
 * Mark Hiner, Aivar Grislis, Martin Horn, Nick Perry, Michael Zinsmaier,
 * Steffen Jaensch, Jan Funke, Mark Longair, and Dimiter Prodanov.
 * %%
 * Redistribution and use in source and binary forms, with or without
 * modification, are permitted provided that the following conditions are met:
 * 
 * 1. Redistributions of source code must retain the above copyright notice,
 *    this list of conditions and the following disclaimer.
 * 2. Redistributions in binary form must reproduce the above copyright notice,
 *    this list of conditions and the following disclaimer in the documentation
 *    and/or other materials provided with the distribution.
 * 
 * THIS SOFTWARE IS PROVIDED BY THE COPYRIGHT HOLDERS AND CONTRIBUTORS "AS IS"
 * AND ANY EXPRESS OR IMPLIED WARRANTIES, INCLUDING, BUT NOT LIMITED TO, THE
 * IMPLIED WARRANTIES OF MERCHANTABILITY AND FITNESS FOR A PARTICULAR PURPOSE
 * ARE DISCLAIMED. IN NO EVENT SHALL THE COPYRIGHT HOLDERS OR CONTRIBUTORS BE
 * LIABLE FOR ANY DIRECT, INDIRECT, INCIDENTAL, SPECIAL, EXEMPLARY, OR
 * CONSEQUENTIAL DAMAGES (INCLUDING, BUT NOT LIMITED TO, PROCUREMENT OF
 * SUBSTITUTE GOODS OR SERVICES; LOSS OF USE, DATA, OR PROFITS; OR BUSINESS
 * INTERRUPTION) HOWEVER CAUSED AND ON ANY THEORY OF LIABILITY, WHETHER IN
 * CONTRACT, STRICT LIABILITY, OR TORT (INCLUDING NEGLIGENCE OR OTHERWISE)
 * ARISING IN ANY WAY OUT OF THE USE OF THIS SOFTWARE, EVEN IF ADVISED OF THE
 * POSSIBILITY OF SUCH DAMAGE.
 * #L%
 */

package net.imglib2.type.numeric.integer;

import net.imglib2.img.NativeImg;
import net.imglib2.img.basictypeaccess.ByteAccess;
import net.imglib2.img.basictypeaccess.array.ByteArray;
import net.imglib2.type.NativeType;
import net.imglib2.util.Util;

/**
 * TODO
 * 
 * @author Stephan Preibisch
 * @author Stephan Saalfeld
 */
public abstract class GenericByteType< T extends GenericByteType< T >> extends AbstractIntegerType< T > implements NativeType< T >
{
	int i = 0;

	final protected NativeImg< ?, ? extends ByteAccess > img;

	// the DataAccess that holds the information
	protected ByteAccess dataAccess;

	// this is the constructor if you want it to read from an array
	public GenericByteType( final NativeImg< ?, ? extends ByteAccess > byteStorage )
	{
		img = byteStorage;
	}

	// this is the constructor if you want it to be a variable
	public GenericByteType( final byte value )
	{
		img = null;
		dataAccess = new ByteArray( 1 );
		setValue( value );
	}

	// this is the constructor if you want to specify the dataAccess
	public GenericByteType( final ByteAccess access )
	{
		img = null;
		dataAccess = access;
	}

	// this is the constructor if you want it to be a variable
<<<<<<< HEAD
	public GenericByteType() { this( ( byte )0 ); }
=======
	protected GenericByteType()
	{
		this( ( byte ) 0 );
	}
>>>>>>> bf06d43b

	@Override
	public int getEntitiesPerPixel()
	{
		return 1;
	}

	@Override
	public void updateContainer( final Object c )
	{
		dataAccess = img.update( c );
	}

	protected byte getValue()
	{
		return dataAccess.getValue( i );
	}

	protected void setValue( final byte f )
	{
		dataAccess.setValue( i, f );
	}

	@Override
	public void mul( final float c )
	{
		final byte a = getValue();
		setValue( ( byte ) Util.round( a * c ) );
	}

	@Override
	public void mul( final double c )
	{
		final byte a = getValue();
		setValue( ( byte ) Util.round( a * c ) );
	}

	@Override
	public void add( final T c )
	{
		final byte a = getValue();
		setValue( ( byte ) ( a + c.getValue() ) );
	}

	@Override
	public void div( final T c )
	{
		final byte a = getValue();
		setValue( ( byte ) ( a / c.getValue() ) );
	}

	@Override
	public void mul( final T c )
	{
		final byte a = getValue();
		setValue( ( byte ) ( a * c.getValue() ) );
	}

	@Override
	public void sub( final T c )
	{
		final byte a = getValue();
		setValue( ( byte ) ( a - c.getValue() ) );
	}

	@Override
	public int hashCode()
	{
		// NB: Use the same hash code as java.lang.Byte#hashCode().
		return getValue();
	}

	@Override
	public int compareTo( final T c )
	{
		final byte a = getValue();
		final byte b = c.getValue();
		if ( a > b )
			return 1;
		else if ( a < b )
			return -1;
		else
			return 0;
	}

	@Override
	public void set( final T c )
	{
		setValue( c.getValue() );
	}

	@Override
	public void setOne()
	{
		setValue( ( byte ) 1 );
	}

	@Override
	public void setZero()
	{
		setValue( ( byte ) 0 );
	}

	@Override
	public void inc()
	{
		byte a = getValue();
		setValue( ++a );
	}

	@Override
	public void dec()
	{
		byte a = getValue();
		setValue( --a );
	}

	@Override
	public String toString()
	{
		return "" + getValue();
	}

	@Override
	public void updateIndex( final int index )
	{
		i = index;
	}

	@Override
	public int getIndex()
	{
		return i;
	}

	@Override
	public void incIndex()
	{
		++i;
	}

	@Override
	public void incIndex( final int increment )
	{
		i += increment;
	}

	@Override
	public void decIndex()
	{
		--i;
	}

	@Override
	public void decIndex( final int decrement )
	{
		i -= decrement;
	}

	@Override
	public int getBitsPerPixel()
	{
		return 8;
	}
}<|MERGE_RESOLUTION|>--- conflicted
+++ resolved
@@ -76,14 +76,10 @@
 	}
 
 	// this is the constructor if you want it to be a variable
-<<<<<<< HEAD
-	public GenericByteType() { this( ( byte )0 ); }
-=======
-	protected GenericByteType()
+	public GenericByteType()
 	{
 		this( ( byte ) 0 );
 	}
->>>>>>> bf06d43b
 
 	@Override
 	public int getEntitiesPerPixel()
