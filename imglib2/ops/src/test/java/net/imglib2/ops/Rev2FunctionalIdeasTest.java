--- conflicted
+++ resolved
@@ -3,10 +3,7 @@
 import static org.junit.Assert.assertEquals;
 
 import java.util.ArrayList;
-<<<<<<< HEAD
-=======
 import java.util.List;
->>>>>>> cbc1ef8c
 
 import net.imglib2.RandomAccess;
 import net.imglib2.ops.condition.PixelOnBorder;
@@ -98,17 +95,8 @@
 		
 		UnaryOperatorFunction<UnsignedByteType> function = new UnaryOperatorFunction<UnsignedByteType>(op);
 		
-<<<<<<< HEAD
-		ArrayList<Img<UnsignedByteType>> inputs = new ArrayList<Img<UnsignedByteType>>();
-		inputs.add(image0);
-		
-		AssignOperation<UnsignedByteType> operation =
-			new AssignOperation<UnsignedByteType>(inputs, image0, function);
-		
-=======
 		AssignOperation<UnsignedByteType> operation = new AssignOperation<UnsignedByteType>(makeList(image0), image0, function);
 
->>>>>>> cbc1ef8c
 		operation.execute();
 		
 		assertImgValsEqual(new int[]{1,4,9,16,25,36,49,64,81}, image0);
@@ -127,14 +115,7 @@
 		
 		UnaryOperatorFunction<UnsignedByteType> function = new UnaryOperatorFunction<UnsignedByteType>(op);
 
-<<<<<<< HEAD
-		ArrayList<Img<UnsignedByteType>> inputs = new ArrayList<Img<UnsignedByteType>>();
-		inputs.add(image0);
-
-		AssignOperation<UnsignedByteType> operation = new AssignOperation<UnsignedByteType>(inputs, image0, function);
-=======
 		AssignOperation<UnsignedByteType> operation = new AssignOperation<UnsignedByteType>(makeList(image0), image0, function);
->>>>>>> cbc1ef8c
 
 		operation.setInputCondition(0, new ValueGreaterThan<UnsignedByteType>(4));
 		
@@ -156,14 +137,7 @@
 		
 		UnaryOperatorFunction<UnsignedByteType> function = new UnaryOperatorFunction<UnsignedByteType>(op);
 
-<<<<<<< HEAD
-		ArrayList<Img<UnsignedByteType>> inputs = new ArrayList<Img<UnsignedByteType>>();
-		inputs.add(image0);
-
-		AssignOperation<UnsignedByteType> operation = new AssignOperation<UnsignedByteType>(inputs, image0, function);
-=======
 		AssignOperation<UnsignedByteType> operation = new AssignOperation<UnsignedByteType>(makeList(image0), image0, function);
->>>>>>> cbc1ef8c
 
 		operation.setOutputCondition(new ValueLessThan<UnsignedByteType>(7));
 		
@@ -187,14 +161,7 @@
 		
 		UnaryOperatorFunction<UnsignedByteType> function = new UnaryOperatorFunction<UnsignedByteType>(op);
 
-<<<<<<< HEAD
-		ArrayList<Img<UnsignedByteType>> inputs = new ArrayList<Img<UnsignedByteType>>();
-		inputs.add(image0);
-
-		AssignOperation<UnsignedByteType> operation = new AssignOperation<UnsignedByteType>(inputs, image1, function);
-=======
 		AssignOperation<UnsignedByteType> operation = new AssignOperation<UnsignedByteType>(makeList(image0), image1, function);
->>>>>>> cbc1ef8c
 
 		operation.execute();
 		
@@ -217,15 +184,7 @@
 		
 		AvgFunction<UnsignedByteType> function = new AvgFunction<UnsignedByteType>();
 
-<<<<<<< HEAD
-		ArrayList<Img<UnsignedByteType>> inputs = new ArrayList<Img<UnsignedByteType>>();
-		inputs.add(image0);
-		inputs.add(image1);
-
-		AssignOperation<UnsignedByteType> operation = new AssignOperation<UnsignedByteType>(inputs, image2, function);
-=======
 		AssignOperation<UnsignedByteType> operation = new AssignOperation<UnsignedByteType>(makeList(image0, image1), image2, function);
->>>>>>> cbc1ef8c
 
 		operation.execute();
 		
@@ -255,15 +214,7 @@
 		
 		AvgFunction<UnsignedByteType> function = new AvgFunction<UnsignedByteType>();
 
-<<<<<<< HEAD
-		ArrayList<Img<UnsignedByteType>> inputs = new ArrayList<Img<UnsignedByteType>>();
-		inputs.add(image0);
-		inputs.add(image1);
-
-		AssignOperation<UnsignedByteType> operation = new AssignOperation<UnsignedByteType>(inputs, image2, function);
-=======
 		AssignOperation<UnsignedByteType> operation = new AssignOperation<UnsignedByteType>(makeList(image0, image1), image2, function);
->>>>>>> cbc1ef8c
 
 		operation.setInputCondition(0, new ValueLessThan<UnsignedByteType>(8));
 		operation.setInputRegion(0, new long[]{0,1}, new long[]{2,2});
@@ -297,15 +248,7 @@
 
 		AvgFunction<UnsignedByteType> function = new AvgFunction<UnsignedByteType>();
 
-<<<<<<< HEAD
-		ArrayList<Img<UnsignedByteType>> inputs = new ArrayList<Img<UnsignedByteType>>();
-		inputs.add(image0);
-		inputs.add(image0);
-
-		AssignOperation<UnsignedByteType> operation = new AssignOperation<UnsignedByteType>(inputs, image1, function);
-=======
 		AssignOperation<UnsignedByteType> operation = new AssignOperation<UnsignedByteType>(makeList(image0, image0), image1, function);
->>>>>>> cbc1ef8c
 
 		operation.setInputRegion(0, new long[]{0,0}, new long[]{3,1});
 
@@ -336,14 +279,7 @@
 		
 		ConstFunction<UnsignedByteType> function = new ConstFunction<UnsignedByteType>(1);
 
-<<<<<<< HEAD
-		ArrayList<Img<UnsignedByteType>> inputs = new ArrayList<Img<UnsignedByteType>>();
-		inputs.add(image0);
-
-		AssignOperation<UnsignedByteType> operation = new AssignOperation<UnsignedByteType>(inputs, image1, function);
-=======
 		AssignOperation<UnsignedByteType> operation = new AssignOperation<UnsignedByteType>(makeList(image0), image1, function);
->>>>>>> cbc1ef8c
 		
 		PixelOnBorder<UnsignedByteType> condition = new PixelOnBorder<UnsignedByteType>(image0, 255);
 		
