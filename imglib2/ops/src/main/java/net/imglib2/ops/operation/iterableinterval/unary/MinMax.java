--- conflicted
+++ resolved
@@ -87,21 +87,6 @@
 		this( 0, null );
 	}
 
-<<<<<<< HEAD
-	/**
-	 * {@inheritDoc}
-	 * 
-	 * @return
-	 */
-=======
-	@Override
-	public Pair< T, T > createEmptyOutput( IterableInterval< T > op )
-	{
-		final T t = op.iterator().next();
-		return new Pair< T, T >( t.createVariable(), t.createVariable() );
-	}
-
->>>>>>> 0d084aa6
 	@Override
 	public Pair< T, T > compute( IterableInterval< T > op, Pair< T, T > r )
 	{
