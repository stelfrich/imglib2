/*

Copyright (c) 2011, Barry DeZonia.
All rights reserved.

Redistribution and use in source and binary forms, with or without
modification, are permitted provided that the following conditions are met:
  * Redistributions of source code must retain the above copyright
    notice, this list of conditions and the following disclaimer.
  * Redistributions in binary form must reproduce the above copyright
    notice, this list of conditions and the following disclaimer in the
    documentation and/or other materials provided with the distribution.
  * Neither the name of the Fiji project developers nor the
    names of its contributors may be used to endorse or promote products
    derived from this software without specific prior written permission.

THIS SOFTWARE IS PROVIDED BY THE COPYRIGHT HOLDERS AND CONTRIBUTORS "AS IS"
AND ANY EXPRESS OR IMPLIED WARRANTIES, INCLUDING, BUT NOT LIMITED TO, THE
IMPLIED WARRANTIES OF MERCHANTABILITY AND FITNESS FOR A PARTICULAR PURPOSE
ARE DISCLAIMED. IN NO EVENT SHALL THE COPYRIGHT HOLDER OR CONTRIBUTORS BE
LIABLE FOR ANY DIRECT, INDIRECT, INCIDENTAL, SPECIAL, EXEMPLARY, OR
CONSEQUENTIAL DAMAGES (INCLUDING, BUT NOT LIMITED TO, PROCUREMENT OF
SUBSTITUTE GOODS OR SERVICES; LOSS OF USE, DATA, OR PROFITS; OR BUSINESS
INTERRUPTION) HOWEVER CAUSED AND ON ANY THEORY OF LIABILITY, WHETHER IN
CONTRACT, STRICT LIABILITY, OR TORT (INCLUDING NEGLIGENCE OR OTHERWISE)
ARISING IN ANY WAY OUT OF THE USE OF THIS SOFTWARE, EVEN IF ADVISED OF THE
POSSIBILITY OF SUCH DAMAGE.
*/

package net.imglib2.ops.operation.unary.real;

import net.imglib2.ops.UnaryOperation;
import net.imglib2.type.numeric.RealType;

//Handbook of Mathematics and Computational Science, Harris & Stocker, Springer, 2006


/**
 * 
 * @author Barry DeZonia
 *
 */
public final class RealArccot<T extends RealType<T>> implements UnaryOperation<T,T> {

	@Override
	public void compute(T x, T output) {
		double value = Math.atan(1.0/x.getRealDouble());
		if (x.getRealDouble() < 0)
			value += Math.PI;
		output.setReal(value);
	}

	@Override
<<<<<<< HEAD
	public RealArccot copy() {
		return new RealArccot();
=======
	public RealArccot<T> duplicate() {
		return new RealArccot<T>();
>>>>>>> 613968b7
	}
	
	@Override
	public T createOutput(T dataHint) {
		return dataHint.createVariable();
	}

}<|MERGE_RESOLUTION|>--- conflicted
+++ resolved
@@ -51,13 +51,8 @@
 	}
 
 	@Override
-<<<<<<< HEAD
-	public RealArccot copy() {
-		return new RealArccot();
-=======
-	public RealArccot<T> duplicate() {
+	public RealArccot<T> copy() {
 		return new RealArccot<T>();
->>>>>>> 613968b7
 	}
 	
 	@Override
