--- conflicted
+++ resolved
@@ -1,26 +1,3 @@
-<<<<<<< HEAD
-/**
- * This program is free software; you can redistribute it and/or
- * modify it under the terms of the GNU General Public License 2
- * as published by the Free Software Foundation.
- *
- * This program is distributed in the hope that it will be useful,
- * but WITHOUT ANY WARRANTY; without even the implied warranty of
- * MERCHANTABILITY or FITNESS FOR A PARTICULAR PURPOSE.  See the
- * GNU General Public License for more details.
- *
- * You should have received a copy of the GNU General Public License
- * along with this program; if not, write to the Free Software
- * Foundation, Inc., 59 Temple Place - Suite 330, Boston, MA  02111-1307, USA.
- *
- * @author Lee Kamentsky
- *
- */
-package net.imglib2.labeling;
-
-public class DefaultROIStrategyFactory< T extends Comparable< T >> implements LabelingROIStrategyFactory< T >
-{
-=======
 /*
  * #%L
  * ImgLib2: a general-purpose, multidimensional image processing library.
@@ -57,22 +34,21 @@
  * #L%
  */
 
-package net.imglib2.labeling;
-
+package net.imglib2.labeling;
+
 /**
  * TODO
  *
  * @author Lee Kamentsky
  */
-public class DefaultROIStrategyFactory<T extends Comparable<T>> implements
-		LabelingROIStrategyFactory<T> {
->>>>>>> 821c563e
-
-	@Override
-	public < L extends Labeling< T >> LabelingROIStrategy< T, L > createLabelingROIStrategy( final L labeling )
-	{
-		// TODO Auto-generated method stub
-		return new DefaultROIStrategy< T, L >( labeling );
-	}
-
-}
+public class DefaultROIStrategyFactory<T extends Comparable<T>> implements
+		LabelingROIStrategyFactory<T> {
+
+	@Override
+	public < L extends Labeling< T >> LabelingROIStrategy< T, L > createLabelingROIStrategy( final L labeling )
+	{
+		// TODO Auto-generated method stub
+		return new DefaultROIStrategy< T, L >( labeling );
+	}
+
+}