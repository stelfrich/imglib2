--- conflicted
+++ resolved
@@ -1,23 +1,3 @@
-<<<<<<< HEAD
-/**
- * This program is free software; you can redistribute it and/or
- * modify it under the terms of the GNU General Public License 2
- * as published by the Free Software Foundation.
- *
- * This program is distributed in the hope that it will be useful,
- * but WITHOUT ANY WARRANTY; without even the implied warranty of
- * MERCHANTABILITY or FITNESS FOR A PARTICULAR PURPOSE.  See the
- * GNU General Public License for more details.
- *
- * You should have received a copy of the GNU General Public License
- * along with this program; if not, write to the Free Software
- * Foundation, Inc., 59 Temple Place - Suite 330, Boston, MA  02111-1307, USA.
- *
- * @author Lee Kamentsky
- * @modified Christian Dietz, Martin Horn
- *
- */
-=======
 /*
  * #%L
  * ImgLib2: a general-purpose, multidimensional image processing library.
@@ -54,7 +34,6 @@
  * #L%
  */
 
->>>>>>> 821c563e
 package net.imglib2.labeling;
 
 import java.util.ArrayList;
@@ -66,22 +45,14 @@
 import net.imglib2.type.numeric.integer.IntType;
 
 /**
-<<<<<<< HEAD
  * The LabelingType represents a labeling of a pixel with zero or more labelings
  * of type T. Each labeling names a distinct object in the image space.
- *
+ * 
  * @param <T>
  *            the desired type of the pixel labels, for instance Integer to
  *            number objects or String for user-assigned label names
-=======
- * The LabelingType represents a labeling of a pixel with zero or more
- * labelings of type T. Each labeling names a distinct object in the
- * image space.
- * 
- * @param <T> the desired type of the pixel labels, for instance Integer to number objects or String for user-assigned label names
- *
+ * 
  * @author Lee Kamentsky
->>>>>>> 821c563e
  */
 public class LabelingType< T extends Comparable< T >> implements Type< LabelingType< T >>
 {
@@ -93,7 +64,7 @@
 
 	/**
 	 * Constructor for mirroring state with another labeling
-	 *
+	 * 
 	 * @param storage
 	 * @param mapping
 	 * @param generation
@@ -138,7 +109,7 @@
 
 	/**
 	 * Get the labels defined at the type's current pixel or
-	 *
+	 * 
 	 * @return a list of the labelings at the current location.
 	 */
 	public final List< T > getLabeling()
@@ -148,7 +119,7 @@
 
 	/**
 	 * Set the labeling at the current pixel
-	 *
+	 * 
 	 * @param labeling
 	 */
 	public void setLabeling( final List< T > labeling )
@@ -167,7 +138,7 @@
 
 	/**
 	 * Assign a pixel a single label
-	 *
+	 * 
 	 * @param label
 	 *            - the label to assign
 	 */
@@ -182,7 +153,7 @@
 	 * This method returns the canonical object for the given labeling.
 	 * SetLabeling will work faster if you pass it the interned object instead
 	 * of one created by you.
-	 *
+	 * 
 	 * @param labeling
 	 * @return
 	 */
@@ -194,7 +165,7 @@
 	/**
 	 * Return the canonical labeling object representing the single labeling.
 	 * SetLabeling will work faster if you use this object.
-	 *
+	 * 
 	 * @param label
 	 *            - a label for a pixel.
 	 * @return - the canonical labeling with the single label.
@@ -237,7 +208,7 @@
 
 	/**
 	 * Get the labels known by the type
-	 *
+	 * 
 	 * @return a list of all labels in the type's associated storage
 	 */
 	List< T > getLabels()
@@ -251,7 +222,7 @@
 	 * or necessary to know whether the storage has changed to know when the
 	 * cache is invalid. The strategy is to save the generation number at the
 	 * time of cacheing and invalidate the cache if the number doesn't match.
-	 *
+	 * 
 	 * @return the generation of the underlying storage
 	 */
 	long getGeneration()
@@ -264,4 +235,4 @@
 		return mapping;
 	}
 
-}
+}