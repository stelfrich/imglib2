--- conflicted
+++ resolved
@@ -1,28 +1,3 @@
-<<<<<<< HEAD
-/**
- * This program is free software; you can redistribute it and/or
- * modify it under the terms of the GNU General Public License 2
- * as published by the Free Software Foundation.
- *
- * This program is distributed in the hope that it will be useful,
- * but WITHOUT ANY WARRANTY; without even the implied warranty of
- * MERCHANTABILITY or FITNESS FOR A PARTICULAR PURPOSE.  See the
- * GNU General Public License for more details.
- *
- * You should have received a copy of the GNU General Public License
- * along with this program; if not, write to the Free Software
- * Foundation, Inc., 59 Temple Place - Suite 330, Boston, MA  02111-1307, USA.
- *
- * @author Lee Kamentsky
- * @modified Christian Dietz, Martin Horn
- *
- */
-package net.imglib2.labeling;
-
-public interface NativeLabeling< T extends Comparable< T >> extends Labeling< T >
-{
-	public LabelingMapping< T > getMapping();
-=======
 /*
  * #%L
  * ImgLib2: a general-purpose, multidimensional image processing library.
@@ -58,18 +33,10 @@
  * policies, either expressed or implied, of any organization.
  * #L%
  */
-
 package net.imglib2.labeling;
 
-import net.imglib2.img.NativeImg;
-import net.imglib2.img.basictypeaccess.IntAccess;
+public interface NativeLabeling< T extends Comparable< T >> extends Labeling< T >
+{
+	public LabelingMapping< T > getMapping();
 
-/**
- * TODO
- *
- */
-public interface NativeLabeling<T extends Comparable<T>, A extends IntAccess> extends Labeling<T>, NativeImg<LabelingType<T>, A> {
-	public LabelingMapping<T, Integer> getMapping();
->>>>>>> 821c563e
-
-}
+}