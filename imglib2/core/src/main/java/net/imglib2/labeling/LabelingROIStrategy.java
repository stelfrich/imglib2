<<<<<<< HEAD
/**
 * This program is free software; you can redistribute it and/or
 * modify it under the terms of the GNU General Public License 2
 * as published by the Free Software Foundation.
 *
 * This program is distributed in the hope that it will be useful,
 * but WITHOUT ANY WARRANTY; without even the implied warranty of
 * MERCHANTABILITY or FITNESS FOR A PARTICULAR PURPOSE.  See the
 * GNU General Public License for more details.
 *
 * You should have received a copy of the GNU General Public License
 * along with this program; if not, write to the Free Software
 * Foundation, Inc., 59 Temple Place - Suite 330, Boston, MA  02111-1307, USA.
 *
 * @author Lee Kamentsky
 *
 */
=======
/*
 * #%L
 * ImgLib2: a general-purpose, multidimensional image processing library.
 * %%
 * Copyright (C) 2009 - 2012 Stephan Preibisch, Stephan Saalfeld, Tobias
 * Pietzsch, Albert Cardona, Barry DeZonia, Curtis Rueden, Lee Kamentsky, Larry
 * Lindsey, Johannes Schindelin, Christian Dietz, Grant Harris, Jean-Yves
 * Tinevez, Steffen Jaensch, Mark Longair, Nick Perry, and Jan Funke.
 * %%
 * Redistribution and use in source and binary forms, with or without
 * modification, are permitted provided that the following conditions are met:
 * 
 * 1. Redistributions of source code must retain the above copyright notice,
 *    this list of conditions and the following disclaimer.
 * 2. Redistributions in binary form must reproduce the above copyright notice,
 *    this list of conditions and the following disclaimer in the documentation
 *    and/or other materials provided with the distribution.
 * 
 * THIS SOFTWARE IS PROVIDED BY THE COPYRIGHT HOLDERS AND CONTRIBUTORS "AS IS"
 * AND ANY EXPRESS OR IMPLIED WARRANTIES, INCLUDING, BUT NOT LIMITED TO, THE
 * IMPLIED WARRANTIES OF MERCHANTABILITY AND FITNESS FOR A PARTICULAR PURPOSE
 * ARE DISCLAIMED. IN NO EVENT SHALL THE COPYRIGHT HOLDERS OR CONTRIBUTORS BE
 * LIABLE FOR ANY DIRECT, INDIRECT, INCIDENTAL, SPECIAL, EXEMPLARY, OR
 * CONSEQUENTIAL DAMAGES (INCLUDING, BUT NOT LIMITED TO, PROCUREMENT OF
 * SUBSTITUTE GOODS OR SERVICES; LOSS OF USE, DATA, OR PROFITS; OR BUSINESS
 * INTERRUPTION) HOWEVER CAUSED AND ON ANY THEORY OF LIABILITY, WHETHER IN
 * CONTRACT, STRICT LIABILITY, OR TORT (INCLUDING NEGLIGENCE OR OTHERWISE)
 * ARISING IN ANY WAY OUT OF THE USE OF THIS SOFTWARE, EVEN IF ADVISED OF THE
 * POSSIBILITY OF SUCH DAMAGE.
 * 
 * The views and conclusions contained in the software and documentation are
 * those of the authors and should not be interpreted as representing official
 * policies, either expressed or implied, of any organization.
 * #L%
 */

>>>>>>> 821c563e
package net.imglib2.labeling;

import java.util.Collection;

import net.imglib2.roi.IterableRegionOfInterest;
import net.imglib2.roi.RegionOfInterest;

/**
 * A labeling cursor strategy provides label cursors, bounds and other
 * potentially cacheable parameters on the labeling. It may be advantageous
 * to find all pixels for each label only once for sparse labelings,
 * small spaces and labelings that do not change during cursor use.
<<<<<<< HEAD
 *
 * @author leek
 *
=======
 * 
>>>>>>> 821c563e
 * @param <T>
 * @param <L>
 */
/**
 * @param <T>
 * @param <L>
 *
 * @author Lee Kamentsky
 * @author leek
 */
public interface LabelingROIStrategy< T extends Comparable< T >, L extends Labeling< T >>
{
	/**
	 * A region of interest designed to be queried for point-membership
	 *
	 * @param label
	 *            - the label of the pixels to be traversed
	 * @return a region of interest which is a RandomAccessible with a boolean
	 *         "yes I am a member / no I am not a member" value.
	 */
	public RegionOfInterest createRegionOfInterest( T label );

	/**
	 * An iterable region of interest, optimized for iteration over the pixels
	 * in the region of interest.
	 *
	 * @param label
	 *            - the label to be traversed
	 * @return a cursor over the perimeter of the labeled object
	 */
	public IterableRegionOfInterest createIterableRegionOfInterest( T label );

	/**
	 * Get the extents of the bounding box around the labeled object
	 *
	 * @param label
	 *            - the label of the object in question
	 * @param minExtents
	 *            - on input, must be an array of size D or larger where D is
	 *            the dimension of the space. On output, the minimum value of
	 *            the pixel coordinates for the labeled object is stored in the
	 *            array.
	 * @param maxExtents
	 *            - the maximum value of the pixel coordinates for the labeled
	 *            object.
	 * @return true if some pixel has the label
	 */
	public boolean getExtents( T label, long[] minExtents, long[] maxExtents );

	/**
	 * The coordinates of the first pixel with the given label when raster
	 * scanning through the space.
	 *
	 * There is a class of algorithms on labeled objects that trace around the
	 * perimeter or surface of the object, starting with the first pixel
	 * encountered in a raster scan (given a space S(x[1],..x[D]) of dimension
	 * D, sort the coordinates of the labeled pixels by increasing x[1], then
	 * increasing x[2], etc and pick the first in the list). This function can
	 * be used to find the pixel.
	 *
	 * Note: the algorithms typically assume that all similarly labeled pixels
	 * are connected and that either there are no holes or holes are not
	 * significant.
	 *
	 * @param label
	 *            - search on pixels of this label
	 * @param start
	 *            - on input, an array of at least size D, on output the
	 *            coordinates of the raster start.
	 * @return true if some pixel has the label
	 */
	public boolean getRasterStart( T label, long[] start );

	/**
	 * Return the area of the labeled object in units of pixels or the volume of
	 * the labeled object in voxels (or the hyper-volume of the 4/5-d object in
	 * ?toxels? or ?spectracels? or ?spectratoxels?)
	 *
	 * @return the area of the labeled object in pixels.
	 */
	public long getArea( T label );

	/**
	 * Find all of the labels used to label pixels.
	 *
	 * @return array of labels used.
	 */
	public Collection< T > getLabels();
}
<|MERGE_RESOLUTION|>--- conflicted
+++ resolved
@@ -1,22 +1,3 @@
-<<<<<<< HEAD
-/**
- * This program is free software; you can redistribute it and/or
- * modify it under the terms of the GNU General Public License 2
- * as published by the Free Software Foundation.
- *
- * This program is distributed in the hope that it will be useful,
- * but WITHOUT ANY WARRANTY; without even the implied warranty of
- * MERCHANTABILITY or FITNESS FOR A PARTICULAR PURPOSE.  See the
- * GNU General Public License for more details.
- *
- * You should have received a copy of the GNU General Public License
- * along with this program; if not, write to the Free Software
- * Foundation, Inc., 59 Temple Place - Suite 330, Boston, MA  02111-1307, USA.
- *
- * @author Lee Kamentsky
- *
- */
-=======
 /*
  * #%L
  * ImgLib2: a general-purpose, multidimensional image processing library.
@@ -53,7 +34,6 @@
  * #L%
  */
 
->>>>>>> 821c563e
 package net.imglib2.labeling;
 
 import java.util.Collection;
@@ -63,31 +43,20 @@
 
 /**
  * A labeling cursor strategy provides label cursors, bounds and other
- * potentially cacheable parameters on the labeling. It may be advantageous
- * to find all pixels for each label only once for sparse labelings,
- * small spaces and labelings that do not change during cursor use.
-<<<<<<< HEAD
- *
- * @author leek
- *
-=======
+ * potentially cacheable parameters on the labeling. It may be advantageous to
+ * find all pixels for each label only once for sparse labelings, small spaces
+ * and labelings that do not change during cursor use.
  * 
->>>>>>> 821c563e
  * @param <T>
  * @param <L>
- */
-/**
- * @param <T>
- * @param <L>
- *
+ * 
  * @author Lee Kamentsky
- * @author leek
  */
 public interface LabelingROIStrategy< T extends Comparable< T >, L extends Labeling< T >>
 {
 	/**
 	 * A region of interest designed to be queried for point-membership
-	 *
+	 * 
 	 * @param label
 	 *            - the label of the pixels to be traversed
 	 * @return a region of interest which is a RandomAccessible with a boolean
@@ -98,7 +67,7 @@
 	/**
 	 * An iterable region of interest, optimized for iteration over the pixels
 	 * in the region of interest.
-	 *
+	 * 
 	 * @param label
 	 *            - the label to be traversed
 	 * @return a cursor over the perimeter of the labeled object
@@ -107,7 +76,7 @@
 
 	/**
 	 * Get the extents of the bounding box around the labeled object
-	 *
+	 * 
 	 * @param label
 	 *            - the label of the object in question
 	 * @param minExtents
@@ -125,18 +94,18 @@
 	/**
 	 * The coordinates of the first pixel with the given label when raster
 	 * scanning through the space.
-	 *
+	 * 
 	 * There is a class of algorithms on labeled objects that trace around the
 	 * perimeter or surface of the object, starting with the first pixel
 	 * encountered in a raster scan (given a space S(x[1],..x[D]) of dimension
 	 * D, sort the coordinates of the labeled pixels by increasing x[1], then
 	 * increasing x[2], etc and pick the first in the list). This function can
 	 * be used to find the pixel.
-	 *
+	 * 
 	 * Note: the algorithms typically assume that all similarly labeled pixels
 	 * are connected and that either there are no holes or holes are not
 	 * significant.
-	 *
+	 * 
 	 * @param label
 	 *            - search on pixels of this label
 	 * @param start
@@ -150,15 +119,15 @@
 	 * Return the area of the labeled object in units of pixels or the volume of
 	 * the labeled object in voxels (or the hyper-volume of the 4/5-d object in
 	 * ?toxels? or ?spectracels? or ?spectratoxels?)
-	 *
+	 * 
 	 * @return the area of the labeled object in pixels.
 	 */
 	public long getArea( T label );
 
 	/**
 	 * Find all of the labels used to label pixels.
-	 *
+	 * 
 	 * @return array of labels used.
 	 */
 	public Collection< T > getLabels();
-}
+}