<<<<<<< HEAD
package net.imglib2.labeling;

=======
>>>>>>> bcc26ab0
/*
 * #%L
 * ImgLib2: a general-purpose, multidimensional image processing library.
 * %%
 * Copyright (C) 2009 - 2013 Stephan Preibisch, Tobias Pietzsch, Barry DeZonia,
 * Stephan Saalfeld, Albert Cardona, Curtis Rueden, Christian Dietz, Jean-Yves
 * Tinevez, Johannes Schindelin, Lee Kamentsky, Larry Lindsey, Grant Harris,
 * Mark Hiner, Aivar Grislis, Martin Horn, Nick Perry, Michael Zinsmaier,
 * Steffen Jaensch, Jan Funke, Mark Longair, and Dimiter Prodanov.
 * %%
 * Redistribution and use in source and binary forms, with or without
 * modification, are permitted provided that the following conditions are met:
 * 
 * 1. Redistributions of source code must retain the above copyright notice,
 *    this list of conditions and the following disclaimer.
 * 2. Redistributions in binary form must reproduce the above copyright notice,
 *    this list of conditions and the following disclaimer in the documentation
 *    and/or other materials provided with the distribution.
 * 
 * THIS SOFTWARE IS PROVIDED BY THE COPYRIGHT HOLDERS AND CONTRIBUTORS "AS IS"
 * AND ANY EXPRESS OR IMPLIED WARRANTIES, INCLUDING, BUT NOT LIMITED TO, THE
 * IMPLIED WARRANTIES OF MERCHANTABILITY AND FITNESS FOR A PARTICULAR PURPOSE
 * ARE DISCLAIMED. IN NO EVENT SHALL THE COPYRIGHT HOLDERS OR CONTRIBUTORS BE
 * LIABLE FOR ANY DIRECT, INDIRECT, INCIDENTAL, SPECIAL, EXEMPLARY, OR
 * CONSEQUENTIAL DAMAGES (INCLUDING, BUT NOT LIMITED TO, PROCUREMENT OF
 * SUBSTITUTE GOODS OR SERVICES; LOSS OF USE, DATA, OR PROFITS; OR BUSINESS
 * INTERRUPTION) HOWEVER CAUSED AND ON ANY THEORY OF LIABILITY, WHETHER IN
 * CONTRACT, STRICT LIABILITY, OR TORT (INCLUDING NEGLIGENCE OR OTHERWISE)
 * ARISING IN ANY WAY OUT OF THE USE OF THIS SOFTWARE, EVEN IF ADVISED OF THE
 * POSSIBILITY OF SUCH DAMAGE.
 * 
 * The views and conclusions contained in the software and documentation are
 * those of the authors and should not be interpreted as representing official
 * policies, either expressed or implied, of any organization.
 * #L%
 */

<<<<<<< HEAD
=======
package net.imglib2.labeling;

>>>>>>> bcc26ab0
import java.util.Iterator;

import net.imglib2.Cursor;
import net.imglib2.Interval;
import net.imglib2.IterableRealInterval;
import net.imglib2.RandomAccess;
import net.imglib2.img.Img;
import net.imglib2.type.numeric.IntegerType;

/**
 * A labeling backed by a native image that takes a labeling type backed by an
 * int array.
 * 
 * @param <T>
 *            the type of labels assigned to pixels
 * 
 * @author Lee Kamentsky, Christian Dietz, Martin Horn
 */
public class NativeImgLabeling<T extends Comparable<T>, I extends IntegerType<I>>
		extends AbstractNativeLabeling<T> {

	protected final long[] generation;

	protected final Img<I> img;

	public NativeImgLabeling(final Img<I> img) {
		super(dimensions(img), new DefaultROIStrategyFactory<T>(),
				new LabelingMapping<T>(img.firstElement().createVariable()));
		this.img = img;
		this.generation = new long[1];
	}

	private static long[] dimensions(final Interval i) {
		final long[] dims = new long[i.numDimensions()];
		i.dimensions(dims);
		return dims;
	}

	/**
	 * Create a labeling backed by a native image with custom strategy and image
	 * factory
	 * 
	 * @param dim
	 *            - dimensions of the labeling
	 * @param strategyFactory
	 *            - the strategy factory that drives iteration and statistics
	 * @param imgFactory
	 *            - the image factory to generate the native image
	 */
	public NativeImgLabeling(
			final LabelingROIStrategyFactory<T> strategyFactory,
			final Img<I> img) {
		super(dimensions(img), strategyFactory, new LabelingMapping<T>(img
				.firstElement().createVariable()));
		this.img = img;
		this.generation = new long[1];
	}

	@Override
	public RandomAccess<LabelingType<T>> randomAccess() {
		final RandomAccess<I> rndAccess = img.randomAccess();

<<<<<<< HEAD
		return new ConvertedRandomAccess<I, LabelingType<T>>(rndAccess,
				new LabelingTypeConverter(), new LabelingType<T>(
						rndAccess.get(), mapping, generation));
=======
		return new LabelingConvertedRandomAccess< I, T >( rndAccess, generation, mapping );
>>>>>>> bcc26ab0
	}

	/*
	 * (non-Javadoc)
	 * 
	 * @see
	 * net.imglib2.labeling.AbstractNativeLabeling#setLinkedType(net.imglib2
	 * .labeling.LabelingType)
	 */
	@Override
<<<<<<< HEAD
	public Cursor<LabelingType<T>> cursor() {
		Cursor<I> c = img.cursor();
		return new ConvertedCursor<I, LabelingType<T>>(c,
				new LabelingTypeConverter(), new LabelingType<T>(c.get(),
						mapping, generation));
	}

	@Override
	public Cursor<LabelingType<T>> localizingCursor() {
		Cursor<I> c = img.localizingCursor();
		return new ConvertedCursor<I, LabelingType<T>>(c,
				new LabelingTypeConverter(), new LabelingType<T>(c.get(),
						mapping, generation));
=======
	public Cursor< LabelingType< T >> cursor()
	{
		final Cursor< I > c = img.cursor();
		return new LabelingConvertedCursor< I, T >( c, generation, mapping );
	}

	@Override
	public Cursor< LabelingType< T >> localizingCursor()
	{
		final Cursor< I > c = img.localizingCursor();
		return new LabelingConvertedCursor< I, T >( c, generation, mapping );
>>>>>>> bcc26ab0
	}

	public Img<I> getStorageImg() {
		return img;
	}

	@Override
	public Labeling<T> copy() {
		final NativeImgLabeling<T, I> result = new NativeImgLabeling<T, I>(img
				.factory().create(img, img.firstElement().createVariable()));
		final Cursor<LabelingType<T>> srcCursor = cursor();
		final Cursor<LabelingType<T>> resCursor = result.cursor();

		while (srcCursor.hasNext()) {
			srcCursor.fwd();
			resCursor.fwd();

			resCursor.get().set(srcCursor.get());
		}

		return result;

	}

	@Override
	public boolean equalIterationOrder(final IterableRealInterval<?> f) {
		return false;
	}

	@Override
	public LabelingType<T> firstElement() {
		return cursor().next();
	}

	@Override
	public Iterator<LabelingType<T>> iterator() {
		return cursor();
	}

	@Override
	public RandomAccess<LabelingType<T>> randomAccess(final Interval interval) {
		return randomAccess();
	}

	@Override
	public Object iterationOrder() {
		return img.iterationOrder();
	}

	@Override
	public <LL extends Comparable<LL>> LabelingFactory<LL> factory() {
		return new LabelingFactory<LL>() {

			@Override
			public Labeling<LL> create(final long[] dim) {
				return new NativeImgLabeling<LL, I>(img.factory().create(dim,
						img.firstElement().createVariable()));
			}

		};
	}
<<<<<<< HEAD

	// Empty converter
	private class LabelingTypeConverter implements
			Converter<I, LabelingType<T>> {

		@Override
		public void convert(I input, LabelingType<T> output) {
			// Nothing to do here
		}

	}
=======
>>>>>>> bcc26ab0
}<|MERGE_RESOLUTION|>--- conflicted
+++ resolved
@@ -1,8 +1,3 @@
-<<<<<<< HEAD
-package net.imglib2.labeling;
-
-=======
->>>>>>> bcc26ab0
 /*
  * #%L
  * ImgLib2: a general-purpose, multidimensional image processing library.
@@ -15,13 +10,13 @@
  * %%
  * Redistribution and use in source and binary forms, with or without
  * modification, are permitted provided that the following conditions are met:
- * 
+ *
  * 1. Redistributions of source code must retain the above copyright notice,
  *    this list of conditions and the following disclaimer.
  * 2. Redistributions in binary form must reproduce the above copyright notice,
  *    this list of conditions and the following disclaimer in the documentation
  *    and/or other materials provided with the distribution.
- * 
+ *
  * THIS SOFTWARE IS PROVIDED BY THE COPYRIGHT HOLDERS AND CONTRIBUTORS "AS IS"
  * AND ANY EXPRESS OR IMPLIED WARRANTIES, INCLUDING, BUT NOT LIMITED TO, THE
  * IMPLIED WARRANTIES OF MERCHANTABILITY AND FITNESS FOR A PARTICULAR PURPOSE
@@ -33,60 +28,61 @@
  * CONTRACT, STRICT LIABILITY, OR TORT (INCLUDING NEGLIGENCE OR OTHERWISE)
  * ARISING IN ANY WAY OUT OF THE USE OF THIS SOFTWARE, EVEN IF ADVISED OF THE
  * POSSIBILITY OF SUCH DAMAGE.
- * 
+ *
  * The views and conclusions contained in the software and documentation are
  * those of the authors and should not be interpreted as representing official
  * policies, either expressed or implied, of any organization.
  * #L%
  */
 
-<<<<<<< HEAD
-=======
 package net.imglib2.labeling;
 
->>>>>>> bcc26ab0
 import java.util.Iterator;
 
 import net.imglib2.Cursor;
 import net.imglib2.Interval;
 import net.imglib2.IterableRealInterval;
 import net.imglib2.RandomAccess;
+import net.imglib2.converter.Converter;
+import net.imglib2.converter.read.ConvertedCursor;
+import net.imglib2.converter.read.ConvertedRandomAccess;
 import net.imglib2.img.Img;
 import net.imglib2.type.numeric.IntegerType;
 
 /**
  * A labeling backed by a native image that takes a labeling type backed by an
  * int array.
- * 
+ *
  * @param <T>
  *            the type of labels assigned to pixels
- * 
+ *
  * @author Lee Kamentsky, Christian Dietz, Martin Horn
  */
-public class NativeImgLabeling<T extends Comparable<T>, I extends IntegerType<I>>
-		extends AbstractNativeLabeling<T> {
+public class NativeImgLabeling< T extends Comparable< T >, I extends IntegerType< I >> extends AbstractNativeLabeling< T >
+{
 
 	protected final long[] generation;
 
-	protected final Img<I> img;
-
-	public NativeImgLabeling(final Img<I> img) {
-		super(dimensions(img), new DefaultROIStrategyFactory<T>(),
-				new LabelingMapping<T>(img.firstElement().createVariable()));
+	protected final Img< I > img;
+
+	public NativeImgLabeling( final Img< I > img )
+	{
+		super( dimensions( img ), new DefaultROIStrategyFactory< T >(), new LabelingMapping< T >( img.firstElement().createVariable() ) );
 		this.img = img;
-		this.generation = new long[1];
-	}
-
-	private static long[] dimensions(final Interval i) {
-		final long[] dims = new long[i.numDimensions()];
-		i.dimensions(dims);
+		this.generation = new long[ 1 ];
+	}
+
+	private static long[] dimensions( final Interval i )
+	{
+		final long[] dims = new long[ i.numDimensions() ];
+		i.dimensions( dims );
 		return dims;
 	}
 
 	/**
 	 * Create a labeling backed by a native image with custom strategy and image
 	 * factory
-	 * 
+	 *
 	 * @param dim
 	 *            - dimensions of the labeling
 	 * @param strategyFactory
@@ -94,81 +90,60 @@
 	 * @param imgFactory
 	 *            - the image factory to generate the native image
 	 */
-	public NativeImgLabeling(
-			final LabelingROIStrategyFactory<T> strategyFactory,
-			final Img<I> img) {
-		super(dimensions(img), strategyFactory, new LabelingMapping<T>(img
-				.firstElement().createVariable()));
+	public NativeImgLabeling( final LabelingROIStrategyFactory< T > strategyFactory, final Img< I > img )
+	{
+		super( dimensions( img ), strategyFactory, new LabelingMapping< T >( img.firstElement().createVariable() ) );
 		this.img = img;
-		this.generation = new long[1];
-	}
-
-	@Override
-	public RandomAccess<LabelingType<T>> randomAccess() {
-		final RandomAccess<I> rndAccess = img.randomAccess();
-
-<<<<<<< HEAD
-		return new ConvertedRandomAccess<I, LabelingType<T>>(rndAccess,
-				new LabelingTypeConverter(), new LabelingType<T>(
-						rndAccess.get(), mapping, generation));
-=======
-		return new LabelingConvertedRandomAccess< I, T >( rndAccess, generation, mapping );
->>>>>>> bcc26ab0
+		this.generation = new long[ 1 ];
+	}
+
+	@Override
+	public RandomAccess< LabelingType< T >> randomAccess()
+	{
+		final RandomAccess< I > rndAccess = img.randomAccess();
+
+		return new ConvertedRandomAccess< I, LabelingType< T >>( rndAccess, new LabelingTypeConverter(), new LabelingType< T >( rndAccess.get(), mapping, generation ) );
 	}
 
 	/*
 	 * (non-Javadoc)
-	 * 
+	 *
 	 * @see
 	 * net.imglib2.labeling.AbstractNativeLabeling#setLinkedType(net.imglib2
 	 * .labeling.LabelingType)
 	 */
 	@Override
-<<<<<<< HEAD
-	public Cursor<LabelingType<T>> cursor() {
-		Cursor<I> c = img.cursor();
-		return new ConvertedCursor<I, LabelingType<T>>(c,
-				new LabelingTypeConverter(), new LabelingType<T>(c.get(),
-						mapping, generation));
-	}
-
-	@Override
-	public Cursor<LabelingType<T>> localizingCursor() {
-		Cursor<I> c = img.localizingCursor();
-		return new ConvertedCursor<I, LabelingType<T>>(c,
-				new LabelingTypeConverter(), new LabelingType<T>(c.get(),
-						mapping, generation));
-=======
 	public Cursor< LabelingType< T >> cursor()
 	{
 		final Cursor< I > c = img.cursor();
-		return new LabelingConvertedCursor< I, T >( c, generation, mapping );
+		return new ConvertedCursor< I, LabelingType< T >>( c, new LabelingTypeConverter(), new LabelingType< T >( c.get(), mapping, generation ) );
 	}
 
 	@Override
 	public Cursor< LabelingType< T >> localizingCursor()
 	{
 		final Cursor< I > c = img.localizingCursor();
-		return new LabelingConvertedCursor< I, T >( c, generation, mapping );
->>>>>>> bcc26ab0
-	}
-
-	public Img<I> getStorageImg() {
+		return new ConvertedCursor< I, LabelingType< T >>( c, new LabelingTypeConverter(), new LabelingType< T >( c.get(), mapping, generation ) );
+	}
+
+	public Img< I > getStorageImg()
+	{
 		return img;
 	}
 
 	@Override
-	public Labeling<T> copy() {
-		final NativeImgLabeling<T, I> result = new NativeImgLabeling<T, I>(img
-				.factory().create(img, img.firstElement().createVariable()));
-		final Cursor<LabelingType<T>> srcCursor = cursor();
-		final Cursor<LabelingType<T>> resCursor = result.cursor();
-
-		while (srcCursor.hasNext()) {
+	public Labeling< T > copy()
+	{
+		final NativeImgLabeling< T, I > result = new NativeImgLabeling< T, I >( img.factory().create( img, img.firstElement().createVariable() ) );
+		final Cursor< LabelingType< T >> srcCursor = cursor();
+		final Cursor< LabelingType< T >> resCursor = result.cursor();
+
+		while ( srcCursor.hasNext() )
+		{
 			srcCursor.fwd();
 			resCursor.fwd();
 
-			resCursor.get().set(srcCursor.get());
+			resCursor.get().set( srcCursor.get() );
 		}
 
 		return result;
@@ -176,54 +151,59 @@
 	}
 
 	@Override
-	public boolean equalIterationOrder(final IterableRealInterval<?> f) {
+	public boolean equalIterationOrder( final IterableRealInterval< ? > f )
+	{
 		return false;
 	}
 
 	@Override
-	public LabelingType<T> firstElement() {
+	public LabelingType< T > firstElement()
+	{
 		return cursor().next();
 	}
 
 	@Override
-	public Iterator<LabelingType<T>> iterator() {
+	public Iterator< LabelingType< T >> iterator()
+	{
 		return cursor();
 	}
 
 	@Override
-	public RandomAccess<LabelingType<T>> randomAccess(final Interval interval) {
+	public RandomAccess< LabelingType< T >> randomAccess( final Interval interval )
+	{
 		return randomAccess();
 	}
 
 	@Override
-	public Object iterationOrder() {
+	public Object iterationOrder()
+	{
 		return img.iterationOrder();
 	}
 
 	@Override
-	public <LL extends Comparable<LL>> LabelingFactory<LL> factory() {
-		return new LabelingFactory<LL>() {
+	public < LL extends Comparable< LL >> LabelingFactory< LL > factory()
+	{
+		return new LabelingFactory< LL >()
+		{
 
 			@Override
-			public Labeling<LL> create(final long[] dim) {
-				return new NativeImgLabeling<LL, I>(img.factory().create(dim,
-						img.firstElement().createVariable()));
+			public Labeling< LL > create( final long[] dim )
+			{
+				return new NativeImgLabeling< LL, I >( img.factory().create( dim, img.firstElement().createVariable() ) );
 			}
 
 		};
 	}
-<<<<<<< HEAD
 
 	// Empty converter
-	private class LabelingTypeConverter implements
-			Converter<I, LabelingType<T>> {
+	private class LabelingTypeConverter implements Converter< I, LabelingType< T >>
+	{
 
 		@Override
-		public void convert(I input, LabelingType<T> output) {
+		public void convert( final I input, final LabelingType< T > output )
+		{
 			// Nothing to do here
 		}
 
 	}
-=======
->>>>>>> bcc26ab0
 }