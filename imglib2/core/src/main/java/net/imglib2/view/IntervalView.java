--- conflicted
+++ resolved
@@ -61,10 +61,8 @@
 
 	protected RandomAccessible< T > fullViewRandomAccessible;
 
-<<<<<<< HEAD
 	protected IterableInterval< T > fullViewIterableInterval;
 
-=======
 	/**
 	 * Create a view that defines an interval on a source. It is the callers
 	 * responsibility to ensure that the source is defined in the specified
@@ -72,7 +70,6 @@
 	 *
 	 * @see Views#interval(RandomAccessible, Interval)
 	 */
->>>>>>> 171364ec
 	public IntervalView( final RandomAccessible< T > source, final Interval interval )
 	{
 		super( interval );
@@ -82,8 +79,6 @@
 		this.fullViewRandomAccessible = null;
 	}
 
-<<<<<<< HEAD
-=======
 	/**
 	 * Create a view that defines an interval on a source. It is the callers
 	 * responsibility to ensure that the source is defined in the specified
@@ -96,7 +91,6 @@
 	 * @param max
 	 *            maximum coordinate of the interval.
 	 */
->>>>>>> 171364ec
 	public IntervalView( final RandomAccessible< T > source, final long[] min, final long[] max )
 	{
 		super( min, max );
