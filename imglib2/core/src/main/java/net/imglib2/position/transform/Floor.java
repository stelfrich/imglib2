/**
 * Copyright (c) 2009--2011, Stephan Saalfeld
 * All rights reserved.
 *
 * Redistribution and use in source and binary forms, with or without
 * modification, are permitted provided that the following conditions are met:
 *
 * Redistributions of source code must retain the above copyright notice, this
 * list of conditions and the following disclaimer.  Redistributions in binary
 * form must reproduce the above copyright notice, this list of conditions and
 * the following disclaimer in the documentation and/or other materials
 * provided with the distribution.  Neither the name of the imglib project nor
 * the names of its contributors may be used to endorse or promote products
 * derived from this software without specific prior written permission.
 *
 * THIS SOFTWARE IS PROVIDED BY THE COPYRIGHT HOLDERS AND CONTRIBUTORS "AS IS"
 * AND ANY EXPRESS OR IMPLIED WARRANTIES, INCLUDING, BUT NOT LIMITED TO, THE
 * IMPLIED WARRANTIES OF MERCHANTABILITY AND FITNESS FOR A PARTICULAR PURPOSE
 * ARE DISCLAIMED. IN NO EVENT SHALL THE COPYRIGHT HOLDER OR CONTRIBUTORS BE
 * LIABLE FOR ANY DIRECT, INDIRECT, INCIDENTAL, SPECIAL, EXEMPLARY, OR
 * CONSEQUENTIAL DAMAGES (INCLUDING, BUT NOT LIMITED TO, PROCUREMENT OF
 * SUBSTITUTE GOODS OR SERVICES; LOSS OF USE, DATA, OR PROFITS; OR BUSINESS
 * INTERRUPTION) HOWEVER CAUSED AND ON ANY THEORY OF LIABILITY, WHETHER IN
 * CONTRACT, STRICT LIABILITY, OR TORT (INCLUDING NEGLIGENCE OR OTHERWISE)
 * ARISING IN ANY WAY OUT OF THE USE OF THIS SOFTWARE, EVEN IF ADVISED OF THE
 * POSSIBILITY OF SUCH DAMAGE.
 */
package net.imglib2.position.transform;

import net.imglib2.Localizable;
import net.imglib2.Positionable;
import net.imglib2.RealLocalizable;
import net.imglib2.RealPositionable;

/**
 * A {@link RealPositionable} that drives a {@link Positionable} to its
 * floor discrete coordinates.  For practical useage, the floor operation is
 * defined as the integer smaller than the real value:
 *
 * f = r < 0 ? (long)r - 1 : (long)r
 *
 * @author Stephan Saalfeld <saalfeld@mpi-cbg.de>
 */
public class Floor< LocalizablePositionable extends Localizable & Positionable > extends AbstractPositionableTransform< LocalizablePositionable >
{
	public Floor( final LocalizablePositionable target )
	{
		super( target );
	}

	public Floor( final RealLocalizable origin, final LocalizablePositionable target )
	{
		super( target );

		origin.localize( position );
		for ( int d = 0; d < n; ++d )
			target.setPosition( floor( position[ d ] ), d );
	}

<<<<<<< HEAD
	final static protected long floor( final double r )
=======
	public static final long floor( final double r )
>>>>>>> e30b5015
	{
		return r < 0 ? ( long )r - 1 : ( long )r;
	}

<<<<<<< HEAD
	final static protected long floor( final float r )
=======
	public static final long floor( final float r )
>>>>>>> e30b5015
	{
		return r < 0 ? ( long )r - 1 : ( long )r;
	}

<<<<<<< HEAD
	final static protected void floor( final double[] r, final long[] f )
=======
	public static final void floor( final double[] r, final long[] f )
>>>>>>> e30b5015
	{
		for ( int d = 0; d < r.length; ++d )
			f[ d ] = floor( r[ d ] );
	}

<<<<<<< HEAD
	final static protected void floor( final float[] r, final long[] f )
=======
	public static final void floor( final float[] r, final long[] f )
>>>>>>> e30b5015
	{
		for ( int d = 0; d < r.length; ++d )
			f[ d ] = floor( r[ d ] );
	}

<<<<<<< HEAD
	final static protected void floor( final RealLocalizable r, final long[] f )
=======
	public static final void floor( final RealLocalizable r, final long[] f )
>>>>>>> e30b5015
	{
		for ( int d = 0; d < f.length; ++d )
			f[ d ] = floor( r.getDoublePosition( d ) );
	}


	/* RealPositionable */

	@Override
	public void move( final float distance, final int d )
	{
		final double realPosition = position[ d ] + distance;
		final long floorPosition = floor( realPosition );
		position[ d ] = realPosition;
		final long floorDistance = floorPosition - target.getLongPosition( d );
		if ( floorDistance == 0 )
			return;
		else
			target.move( floorDistance, d );
	}

	@Override
	public void move( final double distance, final int d )
	{
		final double realPosition = position[ d ] + distance;
		final long floorPosition = floor( realPosition );
		position[ d ] = realPosition;
		final long floorDistance = floorPosition - target.getLongPosition( d );
		if ( floorDistance == 0 )
			return;
		else
			target.move( floorDistance, d );
	}

	@Override
	public void move( final RealLocalizable localizable )
	{
		for ( int d = 0; d < n; ++d )
		{
			final double realPosition = position[ d ] + localizable.getDoublePosition( d );
			final long floorPosition = floor( realPosition );
			position[ d ] = realPosition;
			discrete[ d ] = floorPosition - target.getLongPosition( d );
		}
		target.move( discrete );
	}

	@Override
	public void move( final float[] distance )
	{
		for ( int d = 0; d < n; ++d )
		{
			final double realPosition = position[ d ] + distance[ d ];
			final long floorPosition = floor( realPosition );
			position[ d ] = realPosition;
			discrete[ d ] = floorPosition - target.getLongPosition( d );
		}
		target.move( discrete );
	}

	@Override
	public void move( final double[] distance )
	{
		for ( int d = 0; d < n; ++d )
		{
			final double realPosition = position[ d ] + distance[ d ];
			final long floorPosition = floor( realPosition );
			position[ d ] = realPosition;
			discrete[ d ] = floorPosition - target.getLongPosition( d );
		}
		target.move( discrete );
	}

	@Override
	public void setPosition( final RealLocalizable localizable )
	{
		localizable.localize( position );
		for ( int d = 0; d < n; ++d )
			discrete[ d ] = floor( position[ d ] );
		target.setPosition( discrete );
	}

	@Override
	public void setPosition( final float[] pos )
	{
		for ( int d = 0; d < n; ++d )
		{
			final float realPosition = pos[ d ];
			position[ d ] = realPosition;
			discrete[ d ] = floor( realPosition );
		}
		target.setPosition( discrete );
	}

	@Override
	public void setPosition( final double[] position )
	{
		for ( int d = 0; d < n; ++d )
		{
			this.position[ d ] = position[ d ];
			discrete[ d ] = floor( position[ d ] );
		}
		target.setPosition( discrete );
	}

	@Override
	public void setPosition( final float position, final int dim )
	{
		this.position[ dim ] = position;
		target.setPosition( floor( position ), dim );
	}

	@Override
	public void setPosition( final double position, final int dim )
	{
		this.position[ dim ] = position;
		target.setPosition( floor( position ), dim );
	}
}<|MERGE_RESOLUTION|>--- conflicted
+++ resolved
@@ -57,49 +57,29 @@
 			target.setPosition( floor( position[ d ] ), d );
 	}
 
-<<<<<<< HEAD
-	final static protected long floor( final double r )
-=======
 	public static final long floor( final double r )
->>>>>>> e30b5015
 	{
 		return r < 0 ? ( long )r - 1 : ( long )r;
 	}
 
-<<<<<<< HEAD
-	final static protected long floor( final float r )
-=======
 	public static final long floor( final float r )
->>>>>>> e30b5015
 	{
 		return r < 0 ? ( long )r - 1 : ( long )r;
 	}
 
-<<<<<<< HEAD
-	final static protected void floor( final double[] r, final long[] f )
-=======
 	public static final void floor( final double[] r, final long[] f )
->>>>>>> e30b5015
 	{
 		for ( int d = 0; d < r.length; ++d )
 			f[ d ] = floor( r[ d ] );
 	}
 
-<<<<<<< HEAD
-	final static protected void floor( final float[] r, final long[] f )
-=======
 	public static final void floor( final float[] r, final long[] f )
->>>>>>> e30b5015
 	{
 		for ( int d = 0; d < r.length; ++d )
 			f[ d ] = floor( r[ d ] );
 	}
 
-<<<<<<< HEAD
-	final static protected void floor( final RealLocalizable r, final long[] f )
-=======
 	public static final void floor( final RealLocalizable r, final long[] f )
->>>>>>> e30b5015
 	{
 		for ( int d = 0; d < f.length; ++d )
 			f[ d ] = floor( r.getDoublePosition( d ) );
