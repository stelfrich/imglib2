--- conflicted
+++ resolved
@@ -34,14 +34,11 @@
 import net.imglib2.img.basictypeaccess.array.ArrayDataAccess;
 import net.imglib2.type.NativeType;
 
-<<<<<<< HEAD
-=======
 /**
  * Localizing {@link Cursor} on a {@link CellImg}.
  *
  * @author Tobias Pietzsch <tobias.pietzsch@gmail.com>
  */
->>>>>>> e30b5015
 public class CellLocalizingCursor< T extends NativeType< T >, A extends ArrayDataAccess< A >, C extends AbstractCell< A > > extends AbstractLocalizingCursor< T > implements CellImg.CellContainerSampler< T, A, C >
 {
 	protected final T type;
@@ -49,13 +46,8 @@
 	protected final Cursor< C > cursorOnCells;
 
 	protected int lastIndexInCell;
-<<<<<<< HEAD
-	final long[] minPositionInCell;
-	final long[] maxPositionInCell;
-=======
 	protected long[] currentCellMin;
 	protected long[] currentCellMax;
->>>>>>> e30b5015
 
 	/**
 	 * The current index of the type.
@@ -74,13 +66,8 @@
 
 		this.type = cursor.type.duplicateTypeOnSameNativeImg();
 		this.cursorOnCells = cursor.cursorOnCells.copyCursor();
-<<<<<<< HEAD
-		this.minPositionInCell = new long[ n ];
-		this.maxPositionInCell = new long[ n ];
-=======
 		this.currentCellMin = cursor.currentCellMin;
 		this.currentCellMax = cursor.currentCellMax;
->>>>>>> e30b5015
 
 		isNotLastCell = cursor.isNotLastCell;
 		lastIndexInCell = cursor.lastIndexInCell;
@@ -98,13 +85,8 @@
 
 		this.type = container.createLinkedType();
 		this.cursorOnCells = container.cells.cursor();
-<<<<<<< HEAD
-		this.minPositionInCell = new long[ n ];
-		this.maxPositionInCell = new long[ n ];
-=======
 		this.currentCellMin = null;
 		this.currentCellMax = null;
->>>>>>> e30b5015
 
 		reset();
 	}
@@ -152,17 +134,9 @@
 			lastIndexInCell = ( int )( getCell().size() - 1);
 		}
 
-<<<<<<< HEAD
-		final C c = getCell();
-		for ( int d = 0; d < n; ++d ) {
-			minPositionInCell[ d ] = c.min( d );
-			maxPositionInCell[ d ] = minPositionInCell[ d ] + c.dimension( d ) - 1;
-		}
-=======
 		final C cell = getCell();
 		currentCellMin = cell.min;
 		currentCellMax = cell.max;
->>>>>>> e30b5015
 
 		index = ( int ) newIndex;
 		cell.indexToGlobalPosition( index, position );
@@ -207,17 +181,6 @@
 	{
 		cursorOnCells.fwd();
 		isNotLastCell = cursorOnCells.hasNext();
-<<<<<<< HEAD
-		final C c = getCell();
-
-		lastIndexInCell = ( int )( c.size() - 1);
-		for ( int d = 0; d < n; ++d ) {
-			minPositionInCell[ d ] = c.min( d );
-			maxPositionInCell[ d ] = minPositionInCell[ d ] + c.dimension( d ) - 1;
-			position[ d ] = minPositionInCell[ d ];
-		}
-		position[ 0 ] -= 1;
-=======
 		final C cell = getCell();
 
 		lastIndexInCell = ( int )( cell.size() - 1);
@@ -227,7 +190,6 @@
 		position[ 0 ] = currentCellMin[ 0 ] - 1;
 		for ( int d = 1; d < n; ++d )
 			position[ d ] = currentCellMin[ d ];
->>>>>>> e30b5015
 
 		type.updateContainer( this );
 	}
