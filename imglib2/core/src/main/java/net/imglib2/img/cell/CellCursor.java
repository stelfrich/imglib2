/**
 * Copyright (c) 2009--2012, ImgLib2 developers
 * All rights reserved.
 *
 * Redistribution and use in source and binary forms, with or without
 * modification, are permitted provided that the following conditions are met:
 *
 * Redistributions of source code must retain the above copyright notice, this
 * list of conditions and the following disclaimer.  Redistributions in binary
 * form must reproduce the above copyright notice, this list of conditions and
 * the following disclaimer in the documentation and/or other materials
 * provided with the distribution.  Neither the name of the Fiji project nor
 * the names of its contributors may be used to endorse or promote products
 * derived from this software without specific prior written permission.
 *
 * THIS SOFTWARE IS PROVIDED BY THE COPYRIGHT HOLDERS AND CONTRIBUTORS "AS IS"
 * AND ANY EXPRESS OR IMPLIED WARRANTIES, INCLUDING, BUT NOT LIMITED TO, THE
 * IMPLIED WARRANTIES OF MERCHANTABILITY AND FITNESS FOR A PARTICULAR PURPOSE
 * ARE DISCLAIMED. IN NO EVENT SHALL THE COPYRIGHT HOLDER OR CONTRIBUTORS BE
 * LIABLE FOR ANY DIRECT, INDIRECT, INCIDENTAL, SPECIAL, EXEMPLARY, OR
 * CONSEQUENTIAL DAMAGES (INCLUDING, BUT NOT LIMITED TO, PROCUREMENT OF
 * SUBSTITUTE GOODS OR SERVICES; LOSS OF USE, DATA, OR PROFITS; OR BUSINESS
 * INTERRUPTION) HOWEVER CAUSED AND ON ANY THEORY OF LIABILITY, WHETHER IN
 * CONTRACT, STRICT LIABILITY, OR TORT (INCLUDING NEGLIGENCE OR OTHERWISE)
 * ARISING IN ANY WAY OUT OF THE USE OF THIS SOFTWARE, EVEN IF ADVISED OF THE
 * POSSIBILITY OF SUCH DAMAGE.
 *
 * @author Tobias Pietzsch
 */
package net.imglib2.img.cell;

import net.imglib2.AbstractCursor;
import net.imglib2.Cursor;
import net.imglib2.img.basictypeaccess.array.ArrayDataAccess;
import net.imglib2.type.NativeType;

<<<<<<< HEAD
=======
/**
 * {@link Cursor} on a {@link CellImg}.
 *
 * @author Tobias Pietzsch <tobias.pietzsch@gmail.com>
 */
>>>>>>> e30b5015
public class CellCursor< T extends NativeType< T >, A extends ArrayDataAccess< A >, C extends AbstractCell< A > > extends AbstractCursor< T > implements CellImg.CellContainerSampler< T, A, C >
{
	protected final T type;

	protected final Cursor< C > cursorOnCells;

	protected int lastIndexInCell;

	/**
	 * The current index of the type.
	 * It is faster to duplicate this here than to access it through type.getIndex().
	 */
	protected int index;

	/**
	 * Caches cursorOnCells.hasNext().
	 */
	protected boolean isNotLastCell;

	protected CellCursor( final CellCursor< T, A, C > cursor )
	{
		super( cursor.numDimensions() );

		this.type = cursor.type.duplicateTypeOnSameNativeImg();
		this.cursorOnCells = cursor.cursorOnCells.copyCursor();
		isNotLastCell = cursor.isNotLastCell;
		lastIndexInCell = cursor.lastIndexInCell;
		index = cursor.index;

		type.updateContainer( this );
		type.updateIndex( index );
	}

	public CellCursor( final CellImg< T, A, C > container )
	{
		super( container.numDimensions() );

		this.type = container.createLinkedType();
		this.cursorOnCells = container.cells.cursor();

		reset();
	}

	@Override
	public C getCell()
	{
		return cursorOnCells.get();
	}

	@Override
	public T get()
	{
		return type;
	}

	@Override
	public CellCursor< T, A, C > copy()
	{
		return new CellCursor< T, A, C >( this );
	}

	@Override
	public CellCursor< T, A, C > copyCursor() {
		return copy();
	}

	@Override
	public boolean hasNext()
	{
		return ( index < lastIndexInCell ) || isNotLastCell;
	}

	@Override
	public void jumpFwd( final long steps )
	{
		long newIndex = index + steps;
		while ( newIndex > lastIndexInCell )
		{
			newIndex -= lastIndexInCell + 1;
			cursorOnCells.fwd();
			isNotLastCell = cursorOnCells.hasNext();
			lastIndexInCell = ( int )( getCell().size() - 1);
		}
		index = ( int ) newIndex;
		type.updateIndex( index );
		type.updateContainer( this );
	}

	@Override
	public void fwd()
	{
		if ( ++index > lastIndexInCell )
		{
			moveToNextCell();
			index = 0;
		}
		type.updateIndex( index );
	}

	@Override
	public void reset()
	{
		cursorOnCells.reset();
		moveToNextCell();
		type.updateIndex( index );
	}

	@Override
	public String toString()
	{
		return type.toString();
	}

	@Override
	public long getLongPosition( final int dim )
	{
		return getCell().indexToGlobalPosition( index, dim );
	}

	@Override
	public void localize( final long[] position )
	{
		getCell().indexToGlobalPosition( index, position );
	}

	/**
	 * Move cursor right before the first element of the next cell.
	 * Update type and index variables.
	 */
	private void moveToNextCell()
	{
		cursorOnCells.fwd();
		isNotLastCell = cursorOnCells.hasNext();
		lastIndexInCell = ( int )( getCell().size() - 1);
		index = -1;
		type.updateContainer( this );
	}
}<|MERGE_RESOLUTION|>--- conflicted
+++ resolved
@@ -34,14 +34,11 @@
 import net.imglib2.img.basictypeaccess.array.ArrayDataAccess;
 import net.imglib2.type.NativeType;
 
-<<<<<<< HEAD
-=======
 /**
  * {@link Cursor} on a {@link CellImg}.
  *
  * @author Tobias Pietzsch <tobias.pietzsch@gmail.com>
  */
->>>>>>> e30b5015
 public class CellCursor< T extends NativeType< T >, A extends ArrayDataAccess< A >, C extends AbstractCell< A > > extends AbstractCursor< T > implements CellImg.CellContainerSampler< T, A, C >
 {
 	protected final T type;
