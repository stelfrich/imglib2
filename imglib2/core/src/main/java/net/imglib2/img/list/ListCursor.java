--- conflicted
+++ resolved
@@ -29,28 +29,17 @@
 
 import java.util.ArrayList;
 
-<<<<<<< HEAD
-import net.imglib2.AbstractCursor;
-import net.imglib2.util.IntervalIndexer;
-
-/**
-=======
 import net.imglib2.AbstractCursorInt;
 import net.imglib2.util.IntervalIndexer;
 
 /**
  * {@link Cursor} on a {@link ListImg}.
->>>>>>> e30b5015
  *
  * @param <T>
  *
  * @author Stephan Preibisch and Stephan Saalfeld
  */
-<<<<<<< HEAD
-final public class ListCursor< T > extends AbstractCursor< T >
-=======
 final public class ListCursor< T > extends AbstractCursorInt< T >
->>>>>>> e30b5015
 {
 	private int i;
 	final private int maxNumPixels;
