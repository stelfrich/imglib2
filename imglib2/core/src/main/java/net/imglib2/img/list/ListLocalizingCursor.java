/**
 * Copyright (c) 2009--2010, Stephan Preibisch & Stephan Saalfeld
 * All rights reserved.
 *
 * Redistribution and use in source and binary forms, with or without
 * modification, are permitted provided that the following conditions are met:
 *
 * Redistributions of source code must retain the above copyright notice, this
 * list of conditions and the following disclaimer.  Redistributions in binary
 * form must reproduce the above copyright notice, this list of conditions and
 * the following disclaimer in the documentation and/or other materials
 * provided with the distribution.  Neither the name of the Fiji project nor
 * the names of its contributors may be used to endorse or promote products
 * derived from this software without specific prior written permission.
 *
 * THIS SOFTWARE IS PROVIDED BY THE COPYRIGHT HOLDERS AND CONTRIBUTORS "AS IS"
 * AND ANY EXPRESS OR IMPLIED WARRANTIES, INCLUDING, BUT NOT LIMITED TO, THE
 * IMPLIED WARRANTIES OF MERCHANTABILITY AND FITNESS FOR A PARTICULAR PURPOSE
 * ARE DISCLAIMED. IN NO EVENT SHALL THE COPYRIGHT HOLDER OR CONTRIBUTORS BE
 * LIABLE FOR ANY DIRECT, INDIRECT, INCIDENTAL, SPECIAL, EXEMPLARY, OR
 * CONSEQUENTIAL DAMAGES (INCLUDING, BUT NOT LIMITED TO, PROCUREMENT OF
 * SUBSTITUTE GOODS OR SERVICES; LOSS OF USE, DATA, OR PROFITS; OR BUSINESS
 * INTERRUPTION) HOWEVER CAUSED AND ON ANY THEORY OF LIABILITY, WHETHER IN
 * CONTRACT, STRICT LIABILITY, OR TORT (INCLUDING NEGLIGENCE OR OTHERWISE)
 * ARISING IN ANY WAY OUT OF THE USE OF THIS SOFTWARE, EVEN IF ADVISED OF THE
 * POSSIBILITY OF SUCH DAMAGE.
 */
package net.imglib2.img.list;

import java.util.ArrayList;

<<<<<<< HEAD
import net.imglib2.AbstractLocalizingCursor;

/**
=======
import net.imglib2.AbstractLocalizingCursorInt;

/**
 * Localizing {@link Cursor} on a {@link ListImg}.
>>>>>>> e30b5015
 *
 * @param <T>
 *
 * @author Stephan Preibisch and Stephan Saalfeld
 */
<<<<<<< HEAD
final public class ListLocalizingCursor< T > extends AbstractLocalizingCursor< T >
=======
final public class ListLocalizingCursor< T > extends AbstractLocalizingCursorInt< T >
>>>>>>> e30b5015
{
	private int i;
	final private int maxNumPixels;

	final private long[] max;

	final private ArrayList< T > pixels;

	public ListLocalizingCursor( final ListLocalizingCursor< T > cursor )
	{
		super( cursor.numDimensions() );

		this.pixels = cursor.pixels;
		this.maxNumPixels = cursor.maxNumPixels;

		this.max = new long[ n ];
		for ( int d = 0; d < n; ++d )
		{
			max[ d ] = cursor.max[ d ];
			position[ d ] = cursor.position[ d ];
		}

		i = cursor.i;
	}

	public ListLocalizingCursor( final ListImg< T > img )
	{
		super( img.numDimensions() );

		this.pixels = img.pixels;
		this.maxNumPixels = ( int )img.size() - 1;

		this.max = new long[ n ];
		for ( int d = 0; d < n; ++d )
		{
			max[ d ] = img.max( d );
		}

		reset();
	}

	@Override
	public void fwd()
	{
		++i;

		for ( int d = 0; d < n; d++ )
		{
			if ( position[ d ] < max[ d ] )
			{
				position[ d ]++;

				for ( int e = 0; e < d; e++ )
					position[ e ] = 0;

				break;
			}
		}
	}

	@Override
	public boolean hasNext() { return i < maxNumPixels; }

	@Override
	public void reset()
	{
		i = -1;

		position[ 0 ] = -1;

		for ( int d = 1; d < n; d++ )
			position[ d ] = 0;
	}

	@Override
	public T get() { return pixels.get( i ); }

	public void set( final T t )
	{
		pixels.set( i, t );
	}

	@Override
	public ListLocalizingCursor< T > copy()
	{
		return new ListLocalizingCursor< T >( this );
	}

	@Override
	public ListLocalizingCursor< T > copyCursor()
	{
		return copy();
	}
}<|MERGE_RESOLUTION|>--- conflicted
+++ resolved
@@ -29,26 +29,16 @@
 
 import java.util.ArrayList;
 
-<<<<<<< HEAD
-import net.imglib2.AbstractLocalizingCursor;
-
-/**
-=======
 import net.imglib2.AbstractLocalizingCursorInt;
 
 /**
  * Localizing {@link Cursor} on a {@link ListImg}.
->>>>>>> e30b5015
  *
  * @param <T>
  *
  * @author Stephan Preibisch and Stephan Saalfeld
  */
-<<<<<<< HEAD
-final public class ListLocalizingCursor< T > extends AbstractLocalizingCursor< T >
-=======
 final public class ListLocalizingCursor< T > extends AbstractLocalizingCursorInt< T >
->>>>>>> e30b5015
 {
 	private int i;
 	final private int maxNumPixels;
