/*
 * #%L
 * ImgLib2: a general-purpose, multidimensional image processing library.
 * %%
 * Copyright (C) 2009 - 2012 Stephan Preibisch, Stephan Saalfeld, Tobias
 * Pietzsch, Albert Cardona, Barry DeZonia, Curtis Rueden, Lee Kamentsky, Larry
 * Lindsey, Johannes Schindelin, Christian Dietz, Grant Harris, Jean-Yves
 * Tinevez, Steffen Jaensch, Mark Longair, Nick Perry, and Jan Funke.
 * %%
 * This program is free software: you can redistribute it and/or modify
 * it under the terms of the GNU General Public License as
 * published by the Free Software Foundation, either version 2 of the
 * License, or (at your option) any later version.
 *
 * This program is distributed in the hope that it will be useful,
 * but WITHOUT ANY WARRANTY; without even the implied warranty of
 * MERCHANTABILITY or FITNESS FOR A PARTICULAR PURPOSE.  See the
 * GNU General Public License for more details.
 *
 * You should have received a copy of the GNU General Public
 * License along with this program.  If not, see
 * <http://www.gnu.org/licenses/gpl-2.0.html>.
 * #L%
 */

package gui;

import java.util.Collection;

import net.imglib2.RandomAccessible;
import net.imglib2.converter.Converter;
import net.imglib2.display.XYRandomAccessibleProjector;
import net.imglib2.interpolation.Interpolant;
import net.imglib2.interpolation.InterpolatorFactory;
import net.imglib2.interpolation.randomaccess.NLinearInterpolatorFactory;
import net.imglib2.interpolation.randomaccess.NearestNeighborInterpolatorFactory;
import net.imglib2.realtransform.AffineGet;
import net.imglib2.realtransform.AffineRandomAccessible;
import net.imglib2.realtransform.AffineTransform2D;
import net.imglib2.type.numeric.ARGBType;
import net.imglib2.type.numeric.NumericType;

public class Interactive2DViewer< T extends NumericType< T > > extends AbstractInteractive2DViewer< T >
{
	/**
	 * the {@link RandomAccessible} to display
	 */
	final protected RandomAccessible< T > source;

	final protected NearestNeighborInterpolatorFactory< T > nnFactory = new NearestNeighborInterpolatorFactory< T >();

	final protected NLinearInterpolatorFactory< T > nlFactory = new NLinearInterpolatorFactory< T >();


	/**
	 *
	 * @param width
	 *            width of the display window
	 * @param height
	 *            height of the display window
	 * @param source
	 *            the {@link RandomAccessible} to display
	 * @param converter
	 *            converts {@link #source} type T to ARGBType for display
	 * @param initialTransform
	 *            initial transformation to apply to the {@link #source}
	 */
	public Interactive2DViewer( final int width, final int height, final RandomAccessible< T > source, final Converter< T, ARGBType > converter, final AffineTransform2D initialTransform, final Collection< Object > handlers )
	{
		super( width, height, converter, initialTransform, handlers );
		this.source = source;

		projector = createProjector( nnFactory );

		requestRepaint();
		startPainter();
	}

<<<<<<< HEAD
	// -- TransformEventHandler2D.TransformListener --

	@Override
	public void setTransform( final AffineTransform2D transform )
	{
		synchronized ( reducedAffine )
		{
			affine.set( transform );
			TransformEventHandler2D.reduceAffineTransformList( list, reducedAffine );
		}
		requestRepaint();
	}

	@Override
	public void quit()
	{
		stopPainter();
		if ( imp != null )
		{
			gui.restoreGui();
		}
		System.exit( 0 );
	}

=======
>>>>>>> 36c56440
	protected int interpolation = 0;

	@Override
	public void toggleInterpolation()
	{
		++interpolation;
		interpolation %= 2;
		switch ( interpolation )
		{
		case 0:
			projector = createProjector( nnFactory );
			break;
		case 1:
			projector = createProjector( nlFactory );
			break;
		}
		requestRepaint();
	}

	protected XYRandomAccessibleProjector< T, ARGBType > createProjector( final InterpolatorFactory< T, RandomAccessible< T > > interpolatorFactory )
	{
		final Interpolant< T, RandomAccessible< T > > interpolant = new Interpolant< T, RandomAccessible< T > >( source, interpolatorFactory );
		final AffineRandomAccessible< T, AffineGet > mapping = new AffineRandomAccessible< T, AffineGet >( interpolant, reducedAffineCopy.inverse() );
		return new XYRandomAccessibleProjector< T, ARGBType >( mapping, screenImage, converter );
	}
}<|MERGE_RESOLUTION|>--- conflicted
+++ resolved
@@ -76,33 +76,6 @@
 		startPainter();
 	}
 
-<<<<<<< HEAD
-	// -- TransformEventHandler2D.TransformListener --
-
-	@Override
-	public void setTransform( final AffineTransform2D transform )
-	{
-		synchronized ( reducedAffine )
-		{
-			affine.set( transform );
-			TransformEventHandler2D.reduceAffineTransformList( list, reducedAffine );
-		}
-		requestRepaint();
-	}
-
-	@Override
-	public void quit()
-	{
-		stopPainter();
-		if ( imp != null )
-		{
-			gui.restoreGui();
-		}
-		System.exit( 0 );
-	}
-
-=======
->>>>>>> 36c56440
 	protected int interpolation = 0;
 
 	@Override
