/*
 * #%L
 * ImgLib2: a general-purpose, multidimensional image processing library.
 * %%
 * Copyright (C) 2009 - 2014 Stephan Preibisch, Tobias Pietzsch, Barry DeZonia,
 * Stephan Saalfeld, Albert Cardona, Curtis Rueden, Christian Dietz, Jean-Yves
 * Tinevez, Johannes Schindelin, Lee Kamentsky, Larry Lindsey, Grant Harris,
 * Mark Hiner, Aivar Grislis, Martin Horn, Nick Perry, Michael Zinsmaier,
 * Steffen Jaensch, Jan Funke, Mark Longair, and Dimiter Prodanov.
 * %%
 * Redistribution and use in source and binary forms, with or without
 * modification, are permitted provided that the following conditions are met:
 * 
 * 1. Redistributions of source code must retain the above copyright notice,
 *    this list of conditions and the following disclaimer.
 * 2. Redistributions in binary form must reproduce the above copyright notice,
 *    this list of conditions and the following disclaimer in the documentation
 *    and/or other materials provided with the distribution.
 * 
 * THIS SOFTWARE IS PROVIDED BY THE COPYRIGHT HOLDERS AND CONTRIBUTORS "AS IS"
 * AND ANY EXPRESS OR IMPLIED WARRANTIES, INCLUDING, BUT NOT LIMITED TO, THE
 * IMPLIED WARRANTIES OF MERCHANTABILITY AND FITNESS FOR A PARTICULAR PURPOSE
 * ARE DISCLAIMED. IN NO EVENT SHALL THE COPYRIGHT HOLDERS OR CONTRIBUTORS BE
 * LIABLE FOR ANY DIRECT, INDIRECT, INCIDENTAL, SPECIAL, EXEMPLARY, OR
 * CONSEQUENTIAL DAMAGES (INCLUDING, BUT NOT LIMITED TO, PROCUREMENT OF
 * SUBSTITUTE GOODS OR SERVICES; LOSS OF USE, DATA, OR PROFITS; OR BUSINESS
 * INTERRUPTION) HOWEVER CAUSED AND ON ANY THEORY OF LIABILITY, WHETHER IN
 * CONTRACT, STRICT LIABILITY, OR TORT (INCLUDING NEGLIGENCE OR OTHERWISE)
 * ARISING IN ANY WAY OUT OF THE USE OF THIS SOFTWARE, EVEN IF ADVISED OF THE
 * POSSIBILITY OF SUCH DAMAGE.
 * #L%
 */

package net.imglib2.realtransform;

import net.imglib2.RealLocalizable;
import net.imglib2.RealPoint;
import net.imglib2.RealPositionable;

/**
 * <em>n</em>-d arbitrary scaling. Abstract base implementation.
 * 
 * @author Stephan Saalfeld <saalfeld@mpi-cbg.de>
 */
abstract public class AbstractScale implements ScaleGet
{
	final protected double[] s;

	final protected RealPoint[] ds;

	protected AbstractScale( final double[] s, final RealPoint[] ds )
	{
		this.s = s;
		this.ds = ds;
	}

	public AbstractScale( final double... s )
	{
		this.s = s.clone();
		ds = new RealPoint[ s.length ];
	}

	/**
	 * Set the scale vector.
	 * 
	 * @param s
	 *            s.length <= the number of dimensions of this
	 *            {@link AbstractScale}
	 */
	abstract public void set( final double... s );

	@Override
	public void applyInverse( final double[] source, final double[] target )
	{
		assert source.length >= s.length && target.length >= s.length: "Input dimensions too small.";

		for ( int d = 0; d < s.length; ++d )
			source[ d ] = target[ d ] / s[ d ];
	}

	@Override
	public void applyInverse( final float[] source, final float[] target )
	{
		assert source.length >= s.length && target.length >= s.length: "Input dimensions too small.";

		for ( int d = 0; d < s.length; ++d )
			source[ d ] = ( float ) ( target[ d ] / s[ d ] );

	}

	@Override
	public void applyInverse( final RealPositionable source, final RealLocalizable target )
	{
<<<<<<< HEAD
		assert source.numDimensions() >= s.length && target.numDimensions() >= s.length : "Input dimensions too small.";
		
=======
		assert source.numDimensions() >= s.length && target.numDimensions() >= s.length: "Input dimensions too small.";

>>>>>>> 5ddea7f8
		for ( int d = 0; d < s.length; ++d )
			source.setPosition( target.getDoublePosition( d ) / s[ d ], d );
	}

	@Override
	abstract public AbstractScale inverse();

	@Override
	public int numDimensions()
	{
		return s.length;
	}

	@Override
	public int numSourceDimensions()
	{
		return s.length;
	}

	@Override
	public int numTargetDimensions()
	{
		return s.length;
	}

	@Override
	public void apply( final double[] source, final double[] target )
	{
		assert source.length >= s.length && target.length >= s.length: "Input dimensions too small.";

		for ( int d = 0; d < s.length; ++d )
			target[ d ] = source[ d ] * s[ d ];
	}

	@Override
	public void apply( final float[] source, final float[] target )
	{
		assert source.length >= s.length && target.length >= s.length: "Input dimensions too small.";

		for ( int d = 0; d < s.length; ++d )
			target[ d ] = ( float ) ( source[ d ] * s[ d ] );
	}

	@Override
	public void apply( final RealLocalizable source, final RealPositionable target )
	{
		assert source.numDimensions() >= s.length && target.numDimensions() >= s.length: "Input dimensions too small.";

		for ( int d = 0; d < s.length; ++d )
			target.setPosition( source.getDoublePosition( d ) * s[ d ], d );
	}

	@Override
	public double get( final int row, final int column )
	{
		assert row >= 0 && row < numDimensions(): "Dimension index out of bounds.";

		return row == column ? s[ row ] : 0;
	}

	@Override
	public double[] getRowPackedCopy()
	{
		final int step = s.length + 2;
		final double[] matrix = new double[ s.length * s.length + s.length ];
		for ( int d = 0; d < s.length; ++d )
			matrix[ d * step ] = s[ d ];
		return matrix;
	}

	@Override
	public RealLocalizable d( final int d )
	{
		assert d >= 0 && d < numDimensions(): "Dimension index out of bounds.";

		return ds[ d ];
	}

	@Override
	abstract public AbstractScale copy();

	@Override
	public double getScale( final int d )
	{
		return s[ d ];
	}

	@Override
	public double[] getScaleCopy()
	{
		return s.clone();
	}
}<|MERGE_RESOLUTION|>--- conflicted
+++ resolved
@@ -38,8 +38,8 @@
 import net.imglib2.RealPositionable;
 
 /**
- * <em>n</em>-d arbitrary scaling. Abstract base implementation.
- * 
+ * <em>n</em>-d arbitrary scaling.  Abstract base implementation.
+ *
  * @author Stephan Saalfeld <saalfeld@mpi-cbg.de>
  */
 abstract public class AbstractScale implements ScaleGet
@@ -72,8 +72,8 @@
 	@Override
 	public void applyInverse( final double[] source, final double[] target )
 	{
-		assert source.length >= s.length && target.length >= s.length: "Input dimensions too small.";
-
+		assert source.length >= s.length && target.length >= s.length : "Input dimensions too small.";
+		
 		for ( int d = 0; d < s.length; ++d )
 			source[ d ] = target[ d ] / s[ d ];
 	}
@@ -81,23 +81,18 @@
 	@Override
 	public void applyInverse( final float[] source, final float[] target )
 	{
-		assert source.length >= s.length && target.length >= s.length: "Input dimensions too small.";
-
+		assert source.length >= s.length && target.length >= s.length : "Input dimensions too small.";
+		
 		for ( int d = 0; d < s.length; ++d )
-			source[ d ] = ( float ) ( target[ d ] / s[ d ] );
-
+			source[ d ] = ( float )( target[ d ] / s[ d ] );
+		
 	}
 
 	@Override
 	public void applyInverse( final RealPositionable source, final RealLocalizable target )
 	{
-<<<<<<< HEAD
 		assert source.numDimensions() >= s.length && target.numDimensions() >= s.length : "Input dimensions too small.";
 		
-=======
-		assert source.numDimensions() >= s.length && target.numDimensions() >= s.length: "Input dimensions too small.";
-
->>>>>>> 5ddea7f8
 		for ( int d = 0; d < s.length; ++d )
 			source.setPosition( target.getDoublePosition( d ) / s[ d ], d );
 	}
@@ -126,8 +121,8 @@
 	@Override
 	public void apply( final double[] source, final double[] target )
 	{
-		assert source.length >= s.length && target.length >= s.length: "Input dimensions too small.";
-
+		assert source.length >= s.length && target.length >= s.length : "Input dimensions too small.";
+		
 		for ( int d = 0; d < s.length; ++d )
 			target[ d ] = source[ d ] * s[ d ];
 	}
@@ -135,17 +130,17 @@
 	@Override
 	public void apply( final float[] source, final float[] target )
 	{
-		assert source.length >= s.length && target.length >= s.length: "Input dimensions too small.";
-
+		assert source.length >= s.length && target.length >= s.length : "Input dimensions too small.";
+		
 		for ( int d = 0; d < s.length; ++d )
-			target[ d ] = ( float ) ( source[ d ] * s[ d ] );
+			target[ d ] = ( float )( source[ d ] * s[ d ] );
 	}
 
 	@Override
 	public void apply( final RealLocalizable source, final RealPositionable target )
 	{
-		assert source.numDimensions() >= s.length && target.numDimensions() >= s.length: "Input dimensions too small.";
-
+		assert source.numDimensions() >= s.length && target.numDimensions() >= s.length : "Input dimensions too small.";
+		
 		for ( int d = 0; d < s.length; ++d )
 			target.setPosition( source.getDoublePosition( d ) * s[ d ], d );
 	}
@@ -153,8 +148,8 @@
 	@Override
 	public double get( final int row, final int column )
 	{
-		assert row >= 0 && row < numDimensions(): "Dimension index out of bounds.";
-
+		assert row >= 0 && row < numDimensions() : "Dimension index out of bounds.";
+		
 		return row == column ? s[ row ] : 0;
 	}
 
@@ -171,8 +166,8 @@
 	@Override
 	public RealLocalizable d( final int d )
 	{
-		assert d >= 0 && d < numDimensions(): "Dimension index out of bounds.";
-
+		assert d >= 0 && d < numDimensions() : "Dimension index out of bounds.";
+		
 		return ds[ d ];
 	}
 
