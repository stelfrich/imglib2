/*
 * #%L
 * ImgLib2: a general-purpose, multidimensional image processing library.
 * %%
 * Copyright (C) 2009 - 2013 Stephan Preibisch, Tobias Pietzsch, Barry DeZonia,
 * Stephan Saalfeld, Albert Cardona, Curtis Rueden, Christian Dietz, Jean-Yves
 * Tinevez, Johannes Schindelin, Lee Kamentsky, Larry Lindsey, Grant Harris,
 * Mark Hiner, Aivar Grislis, Martin Horn, Nick Perry, Michael Zinsmaier,
 * Steffen Jaensch, Jan Funke, Mark Longair, and Dimiter Prodanov.
 * %%
 * Redistribution and use in source and binary forms, with or without
 * modification, are permitted provided that the following conditions are met:
 * 
 * 1. Redistributions of source code must retain the above copyright notice,
 *    this list of conditions and the following disclaimer.
 * 2. Redistributions in binary form must reproduce the above copyright notice,
 *    this list of conditions and the following disclaimer in the documentation
 *    and/or other materials provided with the distribution.
 * 
 * THIS SOFTWARE IS PROVIDED BY THE COPYRIGHT HOLDERS AND CONTRIBUTORS "AS IS"
 * AND ANY EXPRESS OR IMPLIED WARRANTIES, INCLUDING, BUT NOT LIMITED TO, THE
 * IMPLIED WARRANTIES OF MERCHANTABILITY AND FITNESS FOR A PARTICULAR PURPOSE
 * ARE DISCLAIMED. IN NO EVENT SHALL THE COPYRIGHT HOLDERS OR CONTRIBUTORS BE
 * LIABLE FOR ANY DIRECT, INDIRECT, INCIDENTAL, SPECIAL, EXEMPLARY, OR
 * CONSEQUENTIAL DAMAGES (INCLUDING, BUT NOT LIMITED TO, PROCUREMENT OF
 * SUBSTITUTE GOODS OR SERVICES; LOSS OF USE, DATA, OR PROFITS; OR BUSINESS
 * INTERRUPTION) HOWEVER CAUSED AND ON ANY THEORY OF LIABILITY, WHETHER IN
 * CONTRACT, STRICT LIABILITY, OR TORT (INCLUDING NEGLIGENCE OR OTHERWISE)
 * ARISING IN ANY WAY OUT OF THE USE OF THIS SOFTWARE, EVEN IF ADVISED OF THE
 * POSSIBILITY OF SUCH DAMAGE.
 * 
 * The views and conclusions contained in the software and documentation are
 * those of the authors and should not be interpreted as representing official
 * policies, either expressed or implied, of any organization.
 * #L%
 */

package net.imglib2.ops.operation.iterableinterval.unary;

import net.imglib2.Cursor;
import net.imglib2.IterableInterval;
import net.imglib2.RandomAccess;
import net.imglib2.RandomAccessible;
import net.imglib2.RandomAccessibleInterval;
import net.imglib2.RealRandomAccess;
import net.imglib2.interpolation.InterpolatorFactory;
import net.imglib2.interpolation.randomaccess.LanczosInterpolatorFactory;
import net.imglib2.interpolation.randomaccess.NLinearInterpolatorFactory;
import net.imglib2.interpolation.randomaccess.NearestNeighborInterpolatorFactory;
import net.imglib2.ops.operation.UnaryOperation;
import net.imglib2.outofbounds.OutOfBoundsMirrorFactory;
import net.imglib2.type.numeric.RealType;
import net.imglib2.view.Views;

/**
<<<<<<< HEAD
 * TODO: This class is now able to handle RandomAccessibleIntervals
=======
 * TODO: Implement more interpolators (e.g. bilinear interpolation)
 * 
>>>>>>> a53526a0
 * @author Christian Dietz (University of Konstanz)
 *
 * @param <T>
 */
public class Resample< T extends RealType< T > > implements UnaryOperation< RandomAccessibleInterval< T >, RandomAccessibleInterval< T > >
{

	public enum Mode
	{
		LINEAR, NEAREST_NEIGHBOR, PERIODICAL, LANCZOS;
	}

	private final Mode m_mode;

	public Resample( Mode mode )
	{
		m_mode = mode;
	}

	@Override
	public RandomAccessibleInterval< T > compute( RandomAccessibleInterval< T > op, RandomAccessibleInterval< T > res )
	{

		InterpolatorFactory< T, RandomAccessible< T >> ifac;
		switch ( m_mode )
		{
		case LINEAR:
			ifac = new NLinearInterpolatorFactory< T >();
			break;
		case NEAREST_NEIGHBOR:
			ifac = new NearestNeighborInterpolatorFactory< T >();
			break;
		case LANCZOS:
			ifac = new LanczosInterpolatorFactory< T >();
			break;
		case PERIODICAL:
			RandomAccess< T > srcRA = Views.extendPeriodic( op ).randomAccess();
			Cursor< T > resCur = Views.iterable( res ).localizingCursor();
			while ( resCur.hasNext() )
			{
				resCur.fwd();
				srcRA.setPosition( resCur );
				resCur.get().set( srcRA.get() );
			}
			
			return res;
			default:
				throw new IllegalArgumentException("Unknown mode in Resample.java");
		}

		final RealRandomAccess< T > inter = ifac.create( Views.extend( op, new OutOfBoundsMirrorFactory< T, RandomAccessibleInterval< T > >( OutOfBoundsMirrorFactory.Boundary.SINGLE ) ) );

		final Cursor< T > c2 = Views.iterable( res ).localizingCursor();
		final float[] s = new float[ res.numDimensions() ];
		for ( int i = 0; i < s.length; i++ )
			s[ i ] = ( float ) op.dimension( i ) / res.dimension( i );
		final long[] d = new long[ res.numDimensions() ];
		while ( c2.hasNext() )
		{
			c2.fwd();
			c2.localize( d );
			for ( int i = 0; i < d.length; i++ )
			{
				inter.setPosition( s[ i ] * d[ i ], i );
			}

			c2.get().set( inter.get() );

		}

		return res;
	}

	@Override
	public UnaryOperation< RandomAccessibleInterval< T >, RandomAccessibleInterval< T > > copy()
	{
		return new Resample< T >( m_mode );
	}
}<|MERGE_RESOLUTION|>--- conflicted
+++ resolved
@@ -38,7 +38,6 @@
 package net.imglib2.ops.operation.iterableinterval.unary;
 
 import net.imglib2.Cursor;
-import net.imglib2.IterableInterval;
 import net.imglib2.RandomAccess;
 import net.imglib2.RandomAccessible;
 import net.imglib2.RandomAccessibleInterval;
@@ -53,14 +52,10 @@
 import net.imglib2.view.Views;
 
 /**
-<<<<<<< HEAD
- * TODO: This class is now able to handle RandomAccessibleIntervals
-=======
- * TODO: Implement more interpolators (e.g. bilinear interpolation)
+ * Implement more interpolators (e.g. bilinear interpolation)
  * 
->>>>>>> a53526a0
  * @author Christian Dietz (University of Konstanz)
- *
+ * 
  * @param <T>
  */
 public class Resample< T extends RealType< T > > implements UnaryOperation< RandomAccessibleInterval< T >, RandomAccessibleInterval< T > >
@@ -103,10 +98,10 @@
 				srcRA.setPosition( resCur );
 				resCur.get().set( srcRA.get() );
 			}
-			
+
 			return res;
-			default:
-				throw new IllegalArgumentException("Unknown mode in Resample.java");
+		default:
+			throw new IllegalArgumentException( "Unknown mode in Resample.java" );
 		}
 
 		final RealRandomAccess< T > inter = ifac.create( Views.extend( op, new OutOfBoundsMirrorFactory< T, RandomAccessibleInterval< T > >( OutOfBoundsMirrorFactory.Boundary.SINGLE ) ) );
